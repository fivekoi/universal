// posit16.c: example test of the posit API for C programs using 16-bit posits
//
// Copyright (C) 2017-2019 Stillwater Supercomputing, Inc.
//
// This file is part of the universal numbers project, which is released under an MIT Open Source license.

#include <posit_c_api.h>

int main(int argc, char* argv[])
{
	posit16_t pa, pb, pc;
	char str[posit16_str_SIZE];
	bool failures = false;

	// special case values
	pa = NAR16;
<<<<<<< HEAD
	pb = posit16(0);
	pc = posit_add(pa, pb);
	posit_str(str, pc);
	printf("posit value = %s\n", str);
	printf("posit value = 16.1x%04xp\n", posit_bits(pc));

	pa = NAR16;
	pb = posit16(0);
	pc = posit_sub(pa, pb);
	posit_str(str, pc);
	printf("posit value = %s\n", str);
	printf("posit value = 16.1x%04xp\n", posit_bits(pc));

	pa = NAR16;
	pb = posit16(0);
	pc = posit_mul(pa, pb);
	posit_str(str, pc);
	printf("posit value = %s\n", str);
	printf("posit value = 16.1x%04xp\n", posit_bits(pc));

	pa = NAR16;
	pb = posit16(0);
	pc = posit_div(pa, pb);
	posit_str(str, pc);
	printf("posit value = %s\n", str);
	printf("posit value = 16.1x%04xp\n", posit_bits(pc));
=======
	pb = ZERO16;
	pc = posit_add16(pa, pb);
	posit_format16(pc, str);
	printf("posit value = %s\n", str);

	pa = NAR16;
	pb = ZERO16;
	pc = posit_sub16(pa, pb);
	posit_format16(pc, str);
	printf("posit value = %s\n", str);

	pa = NAR16;
	pb = ZERO16;
	pc = posit_mul16(pa, pb);
	posit_format16(pc, str);
	printf("posit value = %s\n", str);

	pa = NAR16;
	pb = ZERO16;
	pc = posit_div16(pa, pb);
	posit_format16(pc, str);
	printf("posit value = %s\n", str);
>>>>>>> 31a7627f

	// partial state space
	int fails = 0;
	for (int a = 0; a < 256; ++a) {
<<<<<<< HEAD
		pa = posit16_reinterpret(a);
		for (int b = 0; b < 256; ++b) {
			pb = posit16_reinterpret(b);
			pc = posit_add(pa, pb);
=======
		pa = (posit16_t)a;
		for (int b = 0; b < 256; ++b) {
			pb = (posit16_t)b;
			pc = posit_add16(pa, pb);
>>>>>>> 31a7627f

			double da, db, dref;
			da = posit_tod(pa);
			db = posit_tod(pb);
			dref = da + db;

<<<<<<< HEAD
			posit16_t pref = posit16((float)dref);
			if (posit_cmp(pref, pc)) {
				printf("FAIL: 16.1x%04xp + 16.1x%04xp produced 16.1x%04xp instead of 16.1x%04xp\n",
                    posit_bits(pa), posit_bits(pb), posit_bits(pc), posit_bits(pref));
=======
			posit16_t pref = posit_assign16f((float)dref);
			if (pref != pc) {
				printf("FAIL: 16.1x%04xp + 16.1x%04xp produced 16.1x%04xp instead of 16.1x%04xp\n", pa, pb, pc, pref);
>>>>>>> 31a7627f
				++fails;
			}
		}
	}
	if (fails) {
		printf("addition        FAIL\n");
		failures = true;
	}
	else {
		printf("addition        PASS\n");
	}

	// partial state space
	fails = 0;
	for (int a = 0; a < 256; ++a) {
<<<<<<< HEAD
		pa = posit16_reinterpret(a);
		for (int b = 0; b < 256; ++b) {
			pb = posit16_reinterpret(b);
			pc = posit_sub(pa, pb);
=======
		pa = (posit16_t)a;
		for (int b = 0; b < 256; ++b) {
			pb = (posit16_t)b;
			pc = posit_sub16(pa, pb);
>>>>>>> 31a7627f

			double da, db, dref;
			da = posit_tod(pa);
			db = posit_tod(pb);
			dref = da - db;

<<<<<<< HEAD
			posit16_t pref = posit16((float)dref);
			if (posit_cmp(pref, pc)) {
				printf("FAIL: 16.1x%04xp - 16.1x%04xp produced 16.1x%04xp instead of 16.1x%04xp\n",
                    posit_bits(pa), posit_bits(pb), posit_bits(pc), posit_bits(pref));
=======
			posit16_t pref = posit_assign16f((float)dref);
			if (pref != pc) {
				printf("FAIL: 16.1x%04xp - 16.1x%04xp produced 16.1x%04xp instead of 16.1x%04xp\n", pa, pb, pc, pref);
>>>>>>> 31a7627f
				++fails;
			}
		}
	}
	if (fails) {
		printf("subtraction     FAIL\n");
		failures = true;
	}
	else {
		printf("subtraction     PASS\n");
	}

	// partial state space
	fails = 0;
	for (int a = 0; a < 256; ++a) {
<<<<<<< HEAD
		pa = posit16_reinterpret(a);
		for (int b = 0; b < 256; ++b) {
			pb = posit16_reinterpret(b);
			pc = posit_mul(pa, pb);
=======
		pa = (posit16_t)a;
		for (int b = 0; b < 256; ++b) {
			pb = (posit16_t)b;
			pc = posit_mul16(pa, pb);
>>>>>>> 31a7627f

			double da, db, dref;
			da = posit_tod(pa);
			db = posit_tod(pb);
			dref = da * db;

<<<<<<< HEAD
			posit16_t pref = posit16((float)dref);
			if (posit_cmp(pref, pc)) {
				printf("FAIL: 16.1x%04xp * 16.1x%04xp produced 16.1x%04xp instead of 16.1x%04xp\n",
                    posit_bits(pa), posit_bits(pb), posit_bits(pc), posit_bits(pref));
=======
			posit16_t pref = posit_assign16f((float)dref);
			if (pref != pc) {
				printf("FAIL: 16.1x%04xp * 16.1x%04xp produced 16.1x%04xp instead of 16.1x%04xp\n", pa, pb, pc, pref);
>>>>>>> 31a7627f
				++fails;
			}
		}
	}
	if (fails) {
		printf("multiplication  FAIL\n");
		failures = true;
	}
	else {
		printf("multiplication  PASS\n");
	}

	// partial state space
	fails = 0;
	for (int a = 0; a < 256; ++a) {
<<<<<<< HEAD
		pa = posit16_reinterpret(a);
		for (int b = 0; b < 256; ++b) {
			pb = posit16_reinterpret(b);
			pc = posit_div(pa, pb);
=======
		pa = (posit16_t)a;
		for (int b = 0; b < 256; ++b) {
			pb = (posit16_t)b;
			pc = posit_div16(pa, pb);
>>>>>>> 31a7627f

			double da, db, dref;
			da = posit_tod(pa);
			db = posit_tod(pb);
			dref = da / db;

<<<<<<< HEAD
			posit16_t pref = posit16((float)dref);
			if (posit_cmp(pref, pc)) {
				printf("FAIL: 16.1x%04xp / 16.1x%04xp produced 16.1x%04xp instead of 16.1x%04xp\n",
                    posit_bits(pa), posit_bits(pb), posit_bits(pc), posit_bits(pref));
=======
			posit16_t pref = posit_assign16f((float)dref);
			if (pref != pc) {
				printf("FAIL: 16.1x%04xp / 16.1x%04xp produced 16.1x%04xp instead of 16.1x%04xp\n", pa, pb, pc, pref);
>>>>>>> 31a7627f
				++fails;
			}
		}
	}
	if (fails) {
		printf("division        FAIL\n");
		failures = true;
	}
	else {
		printf("division        PASS\n");
	}

	return failures > 0 ? EXIT_FAILURE : EXIT_SUCCESS;
}<|MERGE_RESOLUTION|>--- conflicted
+++ resolved
@@ -14,7 +14,6 @@
 
 	// special case values
 	pa = NAR16;
-<<<<<<< HEAD
 	pb = posit16(0);
 	pc = posit_add(pa, pb);
 	posit_str(str, pc);
@@ -41,61 +40,23 @@
 	posit_str(str, pc);
 	printf("posit value = %s\n", str);
 	printf("posit value = 16.1x%04xp\n", posit_bits(pc));
-=======
-	pb = ZERO16;
-	pc = posit_add16(pa, pb);
-	posit_format16(pc, str);
-	printf("posit value = %s\n", str);
 
-	pa = NAR16;
-	pb = ZERO16;
-	pc = posit_sub16(pa, pb);
-	posit_format16(pc, str);
-	printf("posit value = %s\n", str);
-
-	pa = NAR16;
-	pb = ZERO16;
-	pc = posit_mul16(pa, pb);
-	posit_format16(pc, str);
-	printf("posit value = %s\n", str);
-
-	pa = NAR16;
-	pb = ZERO16;
-	pc = posit_div16(pa, pb);
-	posit_format16(pc, str);
-	printf("posit value = %s\n", str);
->>>>>>> 31a7627f
 
 	// partial state space
 	int fails = 0;
 	for (int a = 0; a < 256; ++a) {
-<<<<<<< HEAD
 		pa = posit16_reinterpret(a);
 		for (int b = 0; b < 256; ++b) {
 			pb = posit16_reinterpret(b);
 			pc = posit_add(pa, pb);
-=======
-		pa = (posit16_t)a;
-		for (int b = 0; b < 256; ++b) {
-			pb = (posit16_t)b;
-			pc = posit_add16(pa, pb);
->>>>>>> 31a7627f
-
 			double da, db, dref;
 			da = posit_tod(pa);
 			db = posit_tod(pb);
 			dref = da + db;
-
-<<<<<<< HEAD
 			posit16_t pref = posit16((float)dref);
 			if (posit_cmp(pref, pc)) {
 				printf("FAIL: 16.1x%04xp + 16.1x%04xp produced 16.1x%04xp instead of 16.1x%04xp\n",
                     posit_bits(pa), posit_bits(pb), posit_bits(pc), posit_bits(pref));
-=======
-			posit16_t pref = posit_assign16f((float)dref);
-			if (pref != pc) {
-				printf("FAIL: 16.1x%04xp + 16.1x%04xp produced 16.1x%04xp instead of 16.1x%04xp\n", pa, pb, pc, pref);
->>>>>>> 31a7627f
 				++fails;
 			}
 		}
@@ -111,33 +72,18 @@
 	// partial state space
 	fails = 0;
 	for (int a = 0; a < 256; ++a) {
-<<<<<<< HEAD
 		pa = posit16_reinterpret(a);
 		for (int b = 0; b < 256; ++b) {
 			pb = posit16_reinterpret(b);
 			pc = posit_sub(pa, pb);
-=======
-		pa = (posit16_t)a;
-		for (int b = 0; b < 256; ++b) {
-			pb = (posit16_t)b;
-			pc = posit_sub16(pa, pb);
->>>>>>> 31a7627f
-
 			double da, db, dref;
 			da = posit_tod(pa);
 			db = posit_tod(pb);
 			dref = da - db;
-
-<<<<<<< HEAD
 			posit16_t pref = posit16((float)dref);
 			if (posit_cmp(pref, pc)) {
 				printf("FAIL: 16.1x%04xp - 16.1x%04xp produced 16.1x%04xp instead of 16.1x%04xp\n",
                     posit_bits(pa), posit_bits(pb), posit_bits(pc), posit_bits(pref));
-=======
-			posit16_t pref = posit_assign16f((float)dref);
-			if (pref != pc) {
-				printf("FAIL: 16.1x%04xp - 16.1x%04xp produced 16.1x%04xp instead of 16.1x%04xp\n", pa, pb, pc, pref);
->>>>>>> 31a7627f
 				++fails;
 			}
 		}
@@ -153,33 +99,18 @@
 	// partial state space
 	fails = 0;
 	for (int a = 0; a < 256; ++a) {
-<<<<<<< HEAD
 		pa = posit16_reinterpret(a);
 		for (int b = 0; b < 256; ++b) {
 			pb = posit16_reinterpret(b);
 			pc = posit_mul(pa, pb);
-=======
-		pa = (posit16_t)a;
-		for (int b = 0; b < 256; ++b) {
-			pb = (posit16_t)b;
-			pc = posit_mul16(pa, pb);
->>>>>>> 31a7627f
-
 			double da, db, dref;
 			da = posit_tod(pa);
 			db = posit_tod(pb);
 			dref = da * db;
-
-<<<<<<< HEAD
 			posit16_t pref = posit16((float)dref);
 			if (posit_cmp(pref, pc)) {
 				printf("FAIL: 16.1x%04xp * 16.1x%04xp produced 16.1x%04xp instead of 16.1x%04xp\n",
                     posit_bits(pa), posit_bits(pb), posit_bits(pc), posit_bits(pref));
-=======
-			posit16_t pref = posit_assign16f((float)dref);
-			if (pref != pc) {
-				printf("FAIL: 16.1x%04xp * 16.1x%04xp produced 16.1x%04xp instead of 16.1x%04xp\n", pa, pb, pc, pref);
->>>>>>> 31a7627f
 				++fails;
 			}
 		}
@@ -195,33 +126,18 @@
 	// partial state space
 	fails = 0;
 	for (int a = 0; a < 256; ++a) {
-<<<<<<< HEAD
 		pa = posit16_reinterpret(a);
 		for (int b = 0; b < 256; ++b) {
 			pb = posit16_reinterpret(b);
 			pc = posit_div(pa, pb);
-=======
-		pa = (posit16_t)a;
-		for (int b = 0; b < 256; ++b) {
-			pb = (posit16_t)b;
-			pc = posit_div16(pa, pb);
->>>>>>> 31a7627f
-
 			double da, db, dref;
 			da = posit_tod(pa);
 			db = posit_tod(pb);
 			dref = da / db;
-
-<<<<<<< HEAD
 			posit16_t pref = posit16((float)dref);
 			if (posit_cmp(pref, pc)) {
 				printf("FAIL: 16.1x%04xp / 16.1x%04xp produced 16.1x%04xp instead of 16.1x%04xp\n",
                     posit_bits(pa), posit_bits(pb), posit_bits(pc), posit_bits(pref));
-=======
-			posit16_t pref = posit_assign16f((float)dref);
-			if (pref != pc) {
-				printf("FAIL: 16.1x%04xp / 16.1x%04xp produced 16.1x%04xp instead of 16.1x%04xp\n", pa, pb, pc, pref);
->>>>>>> 31a7627f
 				++fails;
 			}
 		}

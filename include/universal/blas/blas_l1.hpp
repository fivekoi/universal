#pragma once
// blas_l1.hpp: BLAS Level 1 functions
//
// Copyright (C) 2017-2021 Stillwater Supercomputing, Inc.
//
// This file is part of the universal numbers project, which is released under an MIT Open Source license.
#include <cmath>
#include <universal/math/math>
#include <universal/number/posit/posit>
#include <universal/blas/vector.hpp>

namespace sw::universal::blas { 

// 1-norm of a vector: sum of magnitudes of the vector elements, default increment stride is 1
template<typename Vector>
typename Vector::value_type asum(size_t n, const Vector& x, size_t incx = 1) {
	typename Vector::value_type sum = 0;
	size_t ix;
	for (ix = 0; ix < n; ix += incx) {
		sum += (x[ix] < 0 ? -x[ix] : x[ix]);
	}
	return sum;
}

// sum of the vector elements, default increment stride is 1
template<typename Vector>
typename Vector::value_type sum(const Vector& x) {
	typename Vector::value_type sum = 0;
	size_t ix;
	for (ix = 0; ix < size(x); ++ix) {
		sum += x[ix];
	}
	return sum;
}

// a time x plus y
template<typename Scalar, typename Vector>
void axpy(size_t n, Scalar a, const Vector& x, size_t incx, Vector& y, size_t incy) {
	size_t cnt, ix, iy;
	for (cnt = 0, ix = 0, iy = 0; cnt < n && ix < size(x) && iy < size(y); ++cnt, ix += incx, iy += incy) {
		y[iy] += a * x[ix];
	}
}

// vector copy
template<typename Vector>
void copy(size_t n, const Vector& x, size_t incx, Vector& y, size_t incy) {
	size_t cnt, ix, iy;
	for (cnt = 0, ix = 0, iy = 0; cnt < n && ix < size(x) && iy < size(y); ++cnt, ix += incx, iy += incy) {
		y[iy] = x[ix];
	}
}

// adapter for STL vectors
template<typename Scalar> auto size(const std::vector<Scalar>& v) { return v.size(); }

// dot product: the operator vector::x[index] is limited to uint32_t, so the arguments are limited to uint32_t as well
// The library does support arbitrary posit configuration conversions, but to simplify the 
// behavior of the dot product, the element type of the vectors x and y are declared to be the same.
// TODO: investigate if the vector<> index is always a 32bit entity?
template<typename Vector>
typename Vector::value_type dot(size_t n, const Vector& x, size_t incx, const Vector& y, size_t incy) {
	using value_type = typename Vector::value_type;
	value_type sum_of_products = value_type(0);
	size_t cnt, ix, iy;
	for (cnt = 0, ix = 0, iy = 0; cnt < n && ix < size(x) && iy < size(y); ++cnt, ix += incx, iy += incy) {
		sum_of_products += x[ix] * y[iy];
	}
	return sum_of_products;
}
// specialized dot product assuming constant stride
template<typename Vector>
typename Vector::value_type dot(const Vector& x, const Vector& y) {
	using value_type = typename Vector::value_type;
	value_type sum_of_products = value_type(0);
	size_t nx = size(x);
	if (nx <= size(y)) {
		for (size_t i = 0; i < nx; ++i) {
			sum_of_products += x[i] * y[i];
		}
	}
	return sum_of_products;
}

// rotation of points in the plane
template<typename Rotation, typename Vector>
void rot(size_t n, Vector& x, size_t incx, Vector& y, size_t incy, Rotation c, Rotation s) {
	// x_i = c*x_i + s*y_i
	// y_i = c*y_i - s*x_i
	size_t cnt, ix, iy;
	for (cnt = 0, ix = 0, iy = 0; cnt < n && ix < size(x) && iy < size(y); ++cnt, ix += incx, iy += incy) {
		Rotation x_i = c * x[ix] + s * y[iy];
		Rotation y_i = c * y[iy] - s * x[ix];
		y[iy] = y_i;
		x[ix] = x_i;
	}
}

// compute parameters for a Givens rotation
template<typename T>
void rotg(T& a, T& b, T& c, T&s) {
	// Given Cartesian coordinates (a,b) of a point, return parameters c,s,r, and z associated with the Givens rotation.
}

// scale a vector
template<typename Scalar, typename Vector>
void scale(size_t n, Scalar alpha, Vector& x, size_t incx) {
	size_t cnt, ix;
	for (cnt = 0, ix = 0; cnt < n && ix < size(x); ix += incx) {
		x[ix] *= alpha;
	}
}

// swap two vectors
template<typename Vector>
void swap(size_t n, Vector& x, size_t incx, Vector& y, size_t incy) {
	size_t cnt, ix, iy;
	for (cnt = 0, ix = 0, iy = 0; cnt < n && ix < size(x) && iy < size(y); ++cnt, ix += incx, iy += incy) {
		typename Vector::value_type tmp = x[ix];
		x[ix] = y[iy];
		y[iy] = tmp;
	}
}

// find the index of the element with maximum absolute value
template<typename Vector>
size_t amax(size_t n, const Vector& x, size_t incx) {
	typename Vector::value_type running_max = -INFINITY;
	size_t ix, index;
	for (ix = 0; ix < size(x); ix += incx) {
		if (x[ix] > running_max) {
			index = ix;
			running_max = x[ix];
		}
	}
	return index;
}

// find the index of the element with minimum absolute value
template<typename Vector>
size_t amin(size_t n, const Vector& x, size_t incx) {
	typename Vector::value_type running_min = INFINITY;
	size_t ix, index;
	for (ix = 0; ix < size(x); ix += incx) {
		if (x[ix] < running_min) {
			index = ix;
			running_min = x[ix];
		}
	}
	return index;
}

// absolute value of a complex number
template<typename T>
T cabs(T z) {
}

// print a vector
template<typename Vector>
void strided_print(std::ostream& ostr, size_t n, Vector& x, size_t incx = 1) {
	size_t cnt, ix;
	for (cnt = 0, ix = 0; cnt < n && ix < size(x); ++cnt, ix += incx) {
		cnt == 0 ? ostr << "[" << x[ix] : ostr << ", " << x[ix];
	}
	ostr << "]";
}

// norms

// L1-norm of a vector
template<typename Scalar>
Scalar normL1(const sw::universal::blas::vector<Scalar>& v) {
	using namespace sw::universal; // to specialize abs()
	Scalar L1Norm{ 0 };
	for (auto e : v) {
		L1Norm += abs(e);
	}
	return L1Norm;
}

// L2-norm of a vector
template<typename Scalar>
Scalar normL2(const sw::universal::blas::vector<Scalar>& v) {
	Scalar L2Norm{ 0 };
	for (auto e : v) {
		L2Norm += e * e;
	}
	return sqrt(L2Norm);
}

<<<<<<< HEAD
// norm's of a vector
template<typename Scalar, typename String>
Scalar norm(const std::vector<Scalar>& v, String& s="one_norm"){
    Scalar ans=0;
        if(strcmp(s, "one_norm")){
            for(auto i:v){
                ans+=abs(i);
            }
        } 
        if(strcmp(s, "two_norm")){
            for(auto i:v){
                ans+=i*i;
            }
            ans=Scalar(sqrt(ans));
        }
        if(strcmp(s, "inf_norm")){
            for(auto i:v){
                ans=Scalar(-1e9);
                ans=std::max(ans,abs(i));
            }
        }
        if(strcmp(s, "frobenius_norm")){
            for(auto i:v){
                ans+=abs(i*i);
            }
            ans=Scalar(sqrt(ans));
        }
        return ans;
}
=======
// L3-norm of a vector
template<typename Scalar>
Scalar normL3(const sw::universal::blas::vector<Scalar>& v) {
	using namespace std;
	using namespace sw::universal; // to specialize abs()
	Scalar L3Norm{ 0 };
	for (auto e : v) {
		Scalar abse = abs(e);
		L3Norm += abse * abse * abse;
	}
	return pow(L3Norm, Scalar(1) / Scalar(3));
}

// L4-norm of a vector
template<typename Scalar>
Scalar normL4(const sw::universal::blas::vector<Scalar>& v) {
	Scalar L4Norm{ 0 };
	for (auto e : v) {
		Scalar esqr = e * e;
		L4Norm += esqr * esqr;
	}
	return pow(L4Norm, Scalar(1) / Scalar(4));
}

// Linf-norm of a vector
template<typename Scalar>
Scalar normLinf(const sw::universal::blas::vector<Scalar>& v) {
	using namespace std;
	using namespace sw::universal; // to specialize abs()
	Scalar LinfNorm{ 0 };
	for (auto e : v) {
		LinfNorm = (abs(e) > LinfNorm) ? abs(e) : LinfNorm;
	}
	return LinfNorm;
}

template<typename Scalar>
Scalar norm(const sw::universal::blas::vector<Scalar>& v, int p) {
	using namespace std;
	using namespace sw::universal; // to specialize pow() and abs()
	Scalar norm{ 0 };
	switch (p) {
	case 0:
		break;
	case 1:
		norm = normL1(v);
		break;
	case 2:
		norm = normL2(v);
		break;
	case 3:
		norm = normL3(v);
		break;
	case 4:
		norm = normL4(v);
		break;
	default:
		{
			for (auto e : v) {
				norm += pow(abs(e), Scalar( p ));
			}
			norm = pow(norm, Scalar( 1 ) / Scalar( p ));
		}
		break;
	}
	return norm;
}

} // namespace sw::universal::blas



>>>>>>> 9cbb28a1
// specializations for STL vectors

template<typename Ty>
Ty minValue(const std::vector<Ty>& samples) {
	typename std::vector<Ty>::const_iterator it = min_element(samples.begin(), samples.end());
	return *it;
}

template<typename Ty>
Ty maxValue(const std::vector<Ty>& samples) {
	typename std::vector<Ty>::const_iterator it = max_element(samples.begin(), samples.end());
	return *it;
}<|MERGE_RESOLUTION|>--- conflicted
+++ resolved
@@ -188,37 +188,7 @@
 	return sqrt(L2Norm);
 }
 
-<<<<<<< HEAD
-// norm's of a vector
-template<typename Scalar, typename String>
-Scalar norm(const std::vector<Scalar>& v, String& s="one_norm"){
-    Scalar ans=0;
-        if(strcmp(s, "one_norm")){
-            for(auto i:v){
-                ans+=abs(i);
-            }
-        } 
-        if(strcmp(s, "two_norm")){
-            for(auto i:v){
-                ans+=i*i;
-            }
-            ans=Scalar(sqrt(ans));
-        }
-        if(strcmp(s, "inf_norm")){
-            for(auto i:v){
-                ans=Scalar(-1e9);
-                ans=std::max(ans,abs(i));
-            }
-        }
-        if(strcmp(s, "frobenius_norm")){
-            for(auto i:v){
-                ans+=abs(i*i);
-            }
-            ans=Scalar(sqrt(ans));
-        }
-        return ans;
-}
-=======
+
 // L3-norm of a vector
 template<typename Scalar>
 Scalar normL3(const sw::universal::blas::vector<Scalar>& v) {
@@ -289,9 +259,6 @@
 
 } // namespace sw::universal::blas
 
-
-
->>>>>>> 9cbb28a1
 // specializations for STL vectors
 
 template<typename Ty>

#pragma once
// posit.hpp: definition of arbitrary posit number configurations
//
// Copyright (C) 2017-2018 Stillwater Supercomputing, Inc.
//
// This file is part of the universal numbers project, which is released under an MIT Open Source license.

#include <cmath>
#include <cassert>
#include <iostream>
#include <limits>

// to yield a fast regression environment for productive development
// we want to leverage the IEEE floating point hardware available on x86 and ARM.
// Problem is that neither support a true IEEE 128bit long double.
// x86 provides a irreproducible x87 80bit format that is susceptible to inconsistent results due to multi-programming
// ARM only provides a 64bit double format.
// This conditional section is intended to create a unification of a long double format across
// different compilation environments that creates a fast verification environment through consistent hw support.
// Another option is to use a multiprecision floating point emulation layer. 
// Side note: the performance of the bitset<> manipulation is slower than a multiprecision floating point implementation
// so this comment is talking about issues that will come to pass when we transition to a high performance sw emulation.

// 128bit double-double
struct __128bitdd {
	double upper;
	double lower;
};

#if defined(__clang__)
/* Clang/LLVM. ---------------------------------------------- */
typedef __128bitdd double_double;

#elif defined(__ICC) || defined(__INTEL_COMPILER)
/* Intel ICC/ICPC. ------------------------------------------ */
typedef __128bitdd double_double;

#elif defined(__GNUC__) || defined(__GNUG__)
/* GNU GCC/G++. --------------------------------------------- */
typedef __128bitdd double_double;

#elif defined(__HP_cc) || defined(__HP_aCC)
/* Hewlett-Packard C/aC++. ---------------------------------- */

#elif defined(__IBMC__) || defined(__IBMCPP__)
/* IBM XL C/C++. -------------------------------------------- */

#elif defined(_MSC_VER)
/* Microsoft Visual Studio. --------------------------------- */
typedef __128bitdd double_double;

#elif defined(__PGI)
/* Portland Group PGCC/PGCPP. ------------------------------- */

#elif defined(__SUNPRO_C) || defined(__SUNPRO_CC)
/* Oracle Solaris Studio. ----------------------------------- */

#endif

// Posits encode error conditions as NaR (Not a Real), propagating the error through arithmetic operations is preferred
#include "exceptions.hpp"
#include "../bitblock/bitblock.hpp"
#include "bit_functions.hpp"
#include "trace_constants.hpp"
#include "posit_functions.hpp"
#include "value.hpp"
#include "fraction.hpp"
#include "exponent.hpp"
#include "regime.hpp"
#include "math_constants.hpp"

namespace sw {
	namespace unum {

// Forward definitions
template<size_t nbits, size_t es> class posit;
template<size_t nbits, size_t es> posit<nbits, es> abs(const posit<nbits, es>& p);
template<size_t nbits, size_t es> posit<nbits, es> sqrt(const posit<nbits, es>& p);
template<size_t nbits, size_t es> posit<nbits, es> minpos();
template<size_t nbits, size_t es> posit<nbits, es> maxpos();

// Not A Real is the posit encoding for INFINITY and arithmetic errors that can propagate
// The symbol NAR can be used to initialize a posit, i.e., posit<nbits,es>(NAR), or posit<nbits,es> p = NAR
#define NAR INFINITY

// define to non-zero if you want to enable arithmetic and logic literals
// POSIT_ENABLE_LITERALS

/*
 class posit represents arbitrary configuration posits and their basic arithmetic operations (add/sub, mul/div)
 */
template<size_t _nbits, size_t _es>
class posit {

	static_assert(_es + 2 <= _nbits, "Value for 'es' is too large for this 'nbits' value");
//	static_assert(sizeof(long double) == 16, "Posit library requires compiler support for 128 bit long double.");
//	static_assert((sizeof(long double) == 16) && (std::numeric_limits<long double>::digits < 113), "C++ math library for long double does not support 128-bit quad precision floats.");

    
public:
	static constexpr size_t nbits   = _nbits;
	static constexpr size_t es      = _es;
	static constexpr size_t sbits   = 1;                          // number of sign bits:     specified
	static constexpr size_t rbits   = nbits - sbits;              // maximum number of regime bits:   derived
	static constexpr size_t ebits   = es;                         // maximum number of exponent bits: specified
	static constexpr size_t fbits   = (rbits <= 2 ? nbits - 2 - es : nbits - 3 - es);             // maximum number of fraction bits: derived
	static constexpr size_t fhbits  = fbits + 1;                  // maximum number of fraction + one hidden bit

	static constexpr size_t abits   = fhbits + 3;                 // size of the addend
	static constexpr size_t mbits   = 2 * fhbits;                 // size of the multiplier output
	static constexpr size_t divbits = 3 * fhbits + 4;             // size of the divider output

	posit() { setToZero();  }
	
	posit(const posit&) = default;
	posit(posit&&) = default;
	
	posit& operator=(const posit&) = default;
	posit& operator=(posit&&) = default;
	
	/// Construct posit from its components
	posit(bool sign, const regime<nbits, es>& r, const exponent<nbits, es>& e, const fraction<fbits>& f)
          : _sign(sign), _regime(r), _exponent(e), _fraction(f) {
		// generate raw bit representation
		_raw_bits = _sign ? twos_complement(collect()) : collect();
		_raw_bits.set(nbits - 1, _sign);
	}
	/// Construct posit from raw bits
	posit(const std::bitset<nbits>& raw_bits) {
		*this = set(raw_bits);
	}
	// initializers for native types
	//posit(const size_t initial_value)             { *this = initial_value; }
	posit(const signed char initial_value)        { *this = initial_value; }
	posit(const short initial_value)              { *this = initial_value; }
	posit(const unsigned short initial_value)     { *this = initial_value; }
	posit(const int initial_value)                { *this = initial_value; }
	posit(const unsigned int initial_value)       { *this = initial_value; }
	posit(const long long initial_value)          { *this = initial_value; }
	posit(const char initial_value)               { *this = initial_value; }
	posit(const unsigned short initial_value)     { *this = initial_value; }
	posit(const unsigned int initial_value)       { *this = initial_value; }
	posit(const unsigned long long initial_value) { *this = initial_value; }
	posit(const float initial_value)              { *this = initial_value; }
	posit(const double initial_value)             { *this = initial_value; }
	posit(const long double initial_value)        { *this = initial_value; }
	// assignment operators for native types
	//posit& operator=(const size_t rhs) {
	posit& operator=(const signed char rhs) {
		value<7> v(rhs);
		if (v.isZero()) {
			setToZero();
			return *this;
		}
		else if (v.isNegative()) {
			convert(v);
			take_2s_complement();
		}
		else {
			convert(v);
		}
		return *this;
	}
	posit& operator=(const short rhs) {
		value<15> v(rhs);
		if (v.isZero()) {
			setToZero();
			return *this;
		}
		else if (v.isNegative()) {
			convert(v);
			take_2s_complement();
		}
		else {
			convert(v);
		}
		return *this;
	}
	posit& operator=(const int rhs) {
		value<31> v(rhs);
		if (v.isZero()) {
			setToZero();
			return *this;
		}
		else if (v.isNegative()) {
			convert(v);
			take_2s_complement();
		}
		else {
			convert(v);
		}
		return *this;
	}
<<<<<<< HEAD
	posit& operator=(const long long rhs) {
		value<63> v(rhs);
=======
	posit& operator=(const unsigned short rhs) {
		value<16> v(rhs);
		if (v.isZero()) {
			setToZero();
			return *this;
		}
		else {
			convert(v);
		}
		convert(v);
		return *this;
	}
	posit& operator=(const int rhs) {
		value<32> v(rhs);
>>>>>>> 6ab04472
		if (v.isZero()) {
			setToZero();
			return *this;
		}
		else if (v.isNegative()) {
			convert(v);
			take_2s_complement();
		}
		else {
			convert(v);
		}
		return *this;
	}
<<<<<<< HEAD
	posit& operator=(const char rhs) {
		value<8> v(rhs);
		if (v.isZero()) {
			setToZero();
			return *this;
		}
		else if (v.isNegative()) {
			convert(v);
			take_2s_complement();
		}
		else {
			convert(v);
		}
		return *this;
	}
	posit& operator=(const unsigned short rhs) {
		value<16> v(rhs);
=======
	posit& operator=(const unsigned int rhs) {
		value<32> v(rhs);
>>>>>>> 6ab04472
		if (v.isZero()) {
			setToZero();
			return *this;
		}
<<<<<<< HEAD
		else if (v.isNegative()) {
			convert(v);
			take_2s_complement();
		}
		else {
			convert(v);
		}
		return *this;
	}
	posit& operator=(const unsigned int rhs) {
		value<32> v(rhs);
=======
		else {
			convert(v);
		}
		convert(v);
		return *this;
	}
	posit& operator=(const long long rhs) {
		value<64> v(rhs);
>>>>>>> 6ab04472
		if (v.isZero()) {
			setToZero();
			return *this;
		}
		else if (v.isNegative()) {
			convert(v);
			take_2s_complement();
		}
		else {
			convert(v);
		}
		return *this;
	}
	posit& operator=(const unsigned long long rhs) {
		value<64> v(rhs);
		if (v.isZero()) {
			setToZero();
			return *this;
		}
		else {
			convert(v);
		}
		convert(v);
		return *this;
	}
	posit& operator=(const float rhs) {
		return float_assign(rhs);
	}
	posit& operator=(double rhs) {
		return float_assign(rhs);
	}
	posit& operator=(long double rhs) {
       		return float_assign(rhs);
	}
	// assignment for value type
	template<size_t vbits>
	posit& operator=(const value<vbits>& rhs) {
		clear();
		convert(rhs);
		return *this;
	}
	// prefix operator
	posit<nbits, es> operator-() const {
		if (isZero()) {
			return *this;
		}
		if (isNaR()) {
			return *this;
		}
		posit<nbits, es> negated;
		negated.decode(twos_complement(_raw_bits));
		return negated;
	}

	// we model a hw pipeline with register assignments, functional block, and conversion
	posit<nbits, es>& operator+=(const posit& rhs) {
		if (_trace_add) std::cout << "---------------------- ADD -------------------" << std::endl;
		// special case handling of the inputs
		if (isNaR() || rhs.isNaR()) {
			setToNaR();
			return *this;
		}
		if (isZero()) {
			*this = rhs;
			return *this;
		}
		if (rhs.isZero()) return *this;

		// arithmetic operation
		value<abits + 1> sum;
		value<fbits> a, b;
		// transform the inputs into (sign,scale,fraction) triples
		normalize(a);
		rhs.normalize(b);
		module_add<fbits,abits>(a, b, sum);		// add the two inputs

		// special case handling of the result
		if (sum.isZero()) {
			setToZero();
		}
		else if (sum.isInfinite()) {
			setToNaR();
		}
		else {
			convert(sum);
		}
		return *this;                
	}
	posit<nbits, es>& operator+=(double rhs) {
		return *this += posit<nbits, es>(rhs);
	}
	posit<nbits, es>& operator-=(const posit& rhs) {
		if (_trace_sub) std::cout << "---------------------- SUB -------------------" << std::endl;
		// special case handling of the inputs
		if (isNaR() || rhs.isNaR()) {
			setToNaR();
			return *this;
		}
		if (isZero()) {
			*this = -rhs;
			return *this;
		}
		if (rhs.isZero()) return *this;

		// arithmetic operation
		value<abits + 1> difference;
		value<fbits> a, b;
		// transform the inputs into (sign,scale,fraction) triples
		normalize(a);
		rhs.normalize(b);
		module_subtract<fbits, abits>(a, b, difference);	// add the two inputs

		// special case handling of the result
		if (difference.isZero()) {
			setToZero();
		}
		else if (difference.isInfinite()) {
			setToNaR();
		}
		else {
			convert(difference);
		}
		return *this;
	}
	posit<nbits, es>& operator-=(double rhs) {
		return *this -= posit<nbits, es>(rhs);
	}
	posit<nbits, es>& operator*=(const posit& rhs) {
		static_assert(fhbits > 0, "posit configuration does not support multiplication");
		if (_trace_mul) std::cout << "---------------------- MUL -------------------" << std::endl;
		// special case handling of the inputs
		if (isNaR() || rhs.isNaR()) {
			setToNaR();
			return *this;
		}
		if (isZero() || rhs.isZero()) {
			setToZero();
			return *this;
		}

		// arithmetic operation
		value<mbits> product;
		value<fbits> a, b;
		// transform the inputs into (sign,scale,fraction) triples
		normalize(a);
		rhs.normalize(b);

		module_multiply(a, b, product);    // multiply the two inputs

		// special case handling on the output
		if (product.isZero()) {
			setToZero();
		}
		else if (product.isInfinite()) {
			setToNaR();
		}
		else {
			convert(product);
		}
		return *this;
	}
	posit<nbits, es>& operator*=(double rhs) {
		return *this *= posit<nbits, es>(rhs);
	}
	posit<nbits, es>& operator/=(const posit& rhs) {
		if (_trace_div) std::cout << "---------------------- DIV -------------------" << std::endl;
		// since we are encoding error conditions as NaR (Not a Real), we need to process that condition first
		if (rhs.isZero()) {
			setToNaR();
			return *this;
			//throw divide_by_zero{};    not throwing is a quiet signalling NaR
		}
		if (rhs.isNaR()) {
			setToNaR();
			return *this;
		}		
		if (isZero() || isNaR()) {
			return *this;
		}

		value<divbits> ratio;
		value<fbits> a, b;
		// transform the inputs into (sign,scale,fraction) triples
		normalize(a);
		rhs.normalize(b);

		module_divide(a, b, ratio);

		// special case handling on the output
		if (ratio.isZero()) {
			throw "result can't be zero";
			setToZero();  // this can't happen as we would project back onto minpos
		}
		else if (ratio.isInfinite()) {
			throw "result can't be NaR";
			setToNaR();  // this can't happen as we would project back onto maxpos
		}
		else {
			convert<divbits>(ratio);
		}

		return *this;
	}
	posit<nbits, es>& operator/=(double rhs) {
		return *this /= posit<nbits, es>(rhs);
	}
	posit<nbits, es>& operator++() {
		increment_posit();
		return *this;
	}
	posit<nbits, es> operator++(int) {
		posit tmp(*this);
		operator++();
		return tmp;
	}
	posit<nbits, es>& operator--() {
		decrement_posit();
		return *this;
	}
	posit<nbits, es> operator--(int) {
		posit tmp(*this);
		operator--();
		return tmp;
	}

	posit<nbits, es> reciprocate() const {
		if (_trace_reciprocate) std::cout << "-------------------- RECIPROCATE ----------------" << std::endl;
		posit<nbits, es> p;
		// special case of NaR (Not a Real)
		if (isNaR()) {
			p.setToNaR();
			return p;
		}
		if (isZero()) {
			p.setToNaR();
			return p;
		}
		// compute the reciprocal
		bool old_sign = _sign;
		bitblock<nbits> raw_bits;
		if (isPowerOf2()) {
			raw_bits = twos_complement(_raw_bits);
			raw_bits.set(nbits-1, old_sign);
			p.set(raw_bits);
		}
		else {
			constexpr size_t operand_size = fhbits;
			bitblock<operand_size> one;
			one.set(operand_size - 1, true);
			bitblock<operand_size> frac;
			copy_into(_fraction.get(), 0, frac);
			frac.set(operand_size - 1, true);
			constexpr size_t reciprocal_size = 3 * fbits + 4;
			bitblock<reciprocal_size> reciprocal;
			divide_with_fraction(one, frac, reciprocal);
			if (_trace_reciprocate) {
				std::cout << "one    " << one << std::endl;
				std::cout << "frac   " << frac << std::endl;
				std::cout << "recip  " << reciprocal << std::endl;
			}

			// radix point falls at operand size == reciprocal_size - operand_size - 1
			reciprocal <<= operand_size - 1;
			if (_trace_reciprocate) std::cout << "frac   " << reciprocal << std::endl;
			int new_scale = -scale();
			int msb = findMostSignificantBit(reciprocal);
			if (msb > 0) {
				int shift = reciprocal_size - msb;
				reciprocal <<= shift;
				new_scale -= (shift-1);
				if (_trace_reciprocate) std::cout << "result " << reciprocal << std::endl;
			}
			//std::bitset<operand_size> tr;
			//truncate(reciprocal, tr);
			//std::cout << "tr     " << tr << std::endl;
			p.convert(_sign, new_scale, reciprocal);
		}
		return p;
	}
	// SELECTORS
	bool isNaR() const {
		return (_sign & _regime.isZero());
	}
	bool isZero() const {
		return (!_sign & _regime.isZero());
	}
	bool isOne() const { // pattern 010000....
		bitblock<nbits> tmp(_raw_bits);
		tmp.set(nbits - 2, false);
		bool oneBitSet = tmp.none();
		return !_sign & oneBitSet;
	}
	bool isMinusOne() const { // pattern 110000...
		bitblock<nbits> tmp(_raw_bits);
		tmp.set(nbits - 1, false);
		tmp.set(nbits - 2, false);
		bool oneBitSet = tmp.none();
		return _sign & oneBitSet;
	}
	bool isNegative() const {
		return _sign;
	}
	bool isPositive() const {
		return !_sign;
	}
	bool isPowerOf2() const {
		return _fraction.none();
	}

	inline int	      sign_value() const {
		return (_sign ? -1 : 1);
	}
	inline double   regime_value() const {
		return _regime.value();
	}
	inline double exponent_value() const {
		return _exponent.value();
	}
	inline double fraction_value() const {
		return _fraction.value();
	}

	// how many shifts represent the regime?
	// regime = useed ^ k = 2 ^ (k*(2 ^ e))
	// scale = useed ^ k * 2^e 
	int                get_scale() const { return _regime.scale() + _exponent.scale(); }
	bool               get_sign() const { return _sign;  }
	regime<nbits, es>  get_regime() const {	return _regime;	}
	int				   regime_k() const { return _regime.regime_k(); }
	exponent<nbits,es> get_exponent() const { return _exponent;	}
	fraction<fbits>    get_fraction() const { return _fraction;	}
	bitblock<nbits>    get() const { return _raw_bits; }
	bitblock<nbits>    get_decoded() const {
		bitblock<rbits> r = _regime.get();
		size_t nrRegimeBits = _regime.nrBits();
		bitblock<es> e = _exponent.get();
		size_t nrExponentBits = _exponent.nrBits();
		bitblock<fbits> f = _fraction.get();
		size_t nrFractionBits = _fraction.nrBits();

		bitblock<nbits> _Bits;
		_Bits.set(nbits - 1, _sign);
		int msb = nbits - 2;
		for (size_t i = 0; i < nrRegimeBits; i++) {
			_Bits.set(std::size_t(msb--), r[nbits - 2 - i]);
		}
		if (msb < 0) 
                    return _Bits;
		for (size_t i = 0; i < nrExponentBits && msb >= 0; i++) {
			_Bits.set(std::size_t(msb--), e[es - 1 - i]);
		}
		if (msb < 0) return _Bits;
		for (size_t i = 0; i < nrFractionBits && msb >= 0; i++) {
			_Bits.set(std::size_t(msb--), f[fbits - 1 - i]);
		}
		return _Bits;
	}
	std::string        get_quadrant() const {
		posit<nbits, es> pOne(1), pMinusOne(-1);
		if (_sign) {
			// west
			if (*this > pMinusOne) {
				return "SW";
			}
			else {
				return "NW";
			}
		}
		else {
			// east
			if (*this < pOne) {
				return "SE";
			}
			else {
				return "NE";
			}
		}
	}
	long long          get_encoding_as_integer() const {
		if (nbits > 64) throw "encoding cannot be represented by a 64bit integer";
		long long as_integer = 0;
		unsigned long long mask = 1;
		for (unsigned i = 0; i < nbits; i++) {
			if (_raw_bits[i]) as_integer |= mask;
			mask <<= 1;
		}
		return as_integer;
	}
	// MODIFIERS
	inline void clear() {
		_sign = false;
		_regime.reset();
		_exponent.reset();
		_fraction.reset();
		_raw_bits.reset();
	}
	inline void setToZero() {
		_sign = false;
		_regime.setToZero();
		_exponent.reset();
		_fraction.reset();
		_raw_bits.reset();
	}
	inline void setToNaR() {
		_sign = true;
		_regime.setToInfinite();
		_exponent.reset();
		_fraction.reset();
		_raw_bits.reset();
		_raw_bits.set(nbits - 1, true);
	}
	posit<nbits, es>& set(const bitblock<nbits>& raw_bits) {
		decode(raw_bits);
		return *this;
	}
	// Set the raw bits of the posit given a binary pattern
	posit<nbits,es>& set_raw_bits(uint64_t value) {
		clear();
		bitblock<nbits> raw_bits;
		uint64_t mask = 1;
		for ( int i = 0; i < nbits; i++ ) {
			raw_bits.set(i,(value & mask));
			mask <<= 1;
		}
		// decode to cache the posit number interpretation
		decode(raw_bits);
		return *this;
	}
	int decode_regime(bitblock<nbits>& raw_bits) {
		// let m be the number of identical bits in the regime
		int m = 0;   // regime runlength counter
		int k = 0;   // converted regime scale
		if (raw_bits[nbits - 2] == 1) {   // run length of 1's
			m = 1;   // if a run of 1's k = m - 1
			int start = (nbits == 2 ? nbits - 2 : nbits - 3);
			for (int i = start; i >= 0; --i) {
				if (raw_bits[i] == 1) {
					m++;
				}
				else {
					break;
				}
			}
			k = m - 1;
		}
		else {
			m = 1;  // if a run of 0's k = -m
			int start = (nbits == 2 ? nbits - 2 : nbits - 3);
			for (int i = start; i >= 0; --i) {
				if (raw_bits[i] == 0) {
					m++;
				}
				else {
					break;
				}
			}
			k = -m;
		}
		return k;
	}
	// decode takes the raw bits representing a posit coming from memory
	// and decodes the regime, the exponent, and the fraction.
	// This function has the functionality of the posit register-file load.
	void extract_fields(const bitblock<nbits>& raw_bits) {
		bitblock<nbits> tmp(raw_bits);
		if (_sign) tmp = twos_complement(tmp);
		size_t nrRegimeBits = _regime.assign_regime_pattern(decode_regime(tmp));

		// get the exponent bits
		// start of exponent is nbits - (sign_bit + regime_bits)
		int msb = int(int(nbits) - 1 - (1 + nrRegimeBits));
		size_t nrExponentBits = 0;
		if (es > 0) {
			bitblock<es> _exp;
			if (msb >= 0 && es > 0) {
				nrExponentBits = (msb >= es - 1 ? es : msb + 1);
				for (size_t i = 0; i < nrExponentBits; i++) {
					_exp[es - 1 - i] = tmp[msb - i];
				}
			}
			_exponent.set(_exp, nrExponentBits);
		}

		// finally, set the fraction bits
		// we do this so that the fraction is right extended with 0;
		// The max fraction is <nbits - 3 - es>, but we are setting it to <nbits - 3> and right-extent
		// The msb bit of the fraction represents 2^-1, the next 2^-2, etc.
		// If the fraction is empty, we have a fraction of nbits-3 0 bits
		// If the fraction is one bit, we have still have fraction of nbits-3, with the msb representing 2^-1, and the rest are right extended 0's
		bitblock<fbits> _frac;
		msb = msb - int(nrExponentBits);
		size_t nrFractionBits = (msb < 0 ? 0 : msb + 1);
		if (msb >= 0) {
			for (int i = msb; i >= 0; --i) {
				_frac[fbits - 1 - (msb - i)] = tmp[i];
			}
		}
		_fraction.set(_frac, nrFractionBits);
	}
	void decode(const bitblock<nbits>& raw_bits) {
		_raw_bits = raw_bits;	// store the raw bits for reference
		// check special cases
		_sign     = raw_bits.test(nbits - 1);
		// check for special cases
		bool special = false;
		if (_sign) {
			std::bitset<nbits> tmp(raw_bits);
			tmp.reset(nbits - 1);
			if (tmp.none()) {			
				setToNaR();  // special case = NaR (Not a Real)
			}
			else {
				extract_fields(raw_bits);
			}
		}
		else {
			if (raw_bits.none()) {  // special case = 0
				setToZero();
			}
			else {
				extract_fields(raw_bits);
			}
		}
		if (_trace_decode) std::cout << "raw bits: " << _raw_bits << " posit bits: " << (_sign ? "1|" : "0|") << _regime << "|" << _exponent << "|" << _fraction << " posit value: " << *this << std::endl;

		// we are storing both the raw bit representation and the decoded form
		// so no need to transform back via 2's complement of regime/exponent/fraction
	}
	

	
	// Maybe remove explicit, MTL compiles, but we have lots of double computation then
	explicit operator long double() const { return to_long_double(); }
	explicit operator double() const { return to_double(); }
	explicit operator float() const { return to_float(); }
	explicit operator long long() const { return to_long_long(); }
	explicit operator long() const { return to_long(); }
	explicit operator int() const { return to_int(); }
	explicit operator unsigned long long() const { return to_long_long(); }
	explicit operator unsigned long() const { return to_long(); }
	explicit operator unsigned int() const { return to_int(); }

	// currently, size is tied to fbits size of posit config. Is there a need for a case that captures a user-defined sized fraction?
	value<fbits> convert_to_scientific_notation() const {
		return value<fbits>(_sign, scale(), get_fraction().get(), isZero(), isNaR());
	}
	value<fbits> to_value() const {
		return value<fbits>(_sign, scale(), get_fraction().get(), isZero(), isNaR());
	}
	void normalize(value<fbits>& v) const {
		v.set(_sign, get_scale(), _fraction.get(), isZero(), isNaR());
	}
	template<size_t tgt_fbits>
	void normalize_to(value<tgt_fbits>& v) const {
		bitblock<tgt_fbits> _fr;
		bitblock<fbits> _src = _fraction.get();
		int tgt, src;
		for (tgt = int(tgt_fbits) - 1, src = int(fbits) - 1; tgt >= 0 && src >= 0; tgt--, src--) _fr[tgt] = _src[src];
		v.set(_sign, get_scale(), _fr, isZero(), isNaR());
	}
	// collect the posit components into a bitset
	bitblock<nbits> collect() {
		bitblock<rbits> r = _regime.get();
		size_t nrRegimeBits = _regime.nrBits();
		bitblock<es> e = _exponent.get();
		size_t nrExponentBits = _exponent.nrBits();
		bitblock<fbits> f = _fraction.get();
		size_t nrFractionBits = _fraction.nrBits();
		bitblock<nbits> raw_bits;
		// collect
		raw_bits.set(nbits - 1, _sign);
		int msb = int(nbits) - 2;
		for (size_t i = 0; i < nrRegimeBits; i++) {
			raw_bits.set(msb--, r[nbits - 2 - i]);
		}
		if (msb >= 0) {
			for (size_t i = 0; i < nrExponentBits; i++) {
				raw_bits.set(msb--, e[es - 1 - i]);
			}
		}
		if (msb >= 0) {
			for (size_t i = 0; i < nrFractionBits; i++) {
				raw_bits.set(msb--, f[fbits - 1 - i]);
			}
		}
		return raw_bits;
	}
	// given a decoded posit, take its 2's complement
	void take_2s_complement() {
		// transform back through 2's complement
		bitblock<rbits> r = _regime.get();
		size_t nrRegimeBits = _regime.nrBits();
		bitblock<es> e = _exponent.get();
		size_t nrExponentBits = _exponent.nrBits();
		bitblock<fbits> f = _fraction.get();
		size_t nrFractionBits = _fraction.nrBits();
		bitblock<nbits> raw_bits;
		// collect
		raw_bits.set(int(nbits) - 1, _sign);
		int msb = int(nbits) - 2;
		for (size_t i = 0; i < nrRegimeBits; i++) {
			raw_bits.set(msb--, r[nbits - 2 - i]);
		}
		if (msb >= 0) {
			for (size_t i = 0; i < nrExponentBits; i++) {
				raw_bits.set(msb--, e[es - 1 - i]);
			}
		}
		if (msb >= 0) {
			for (size_t i = 0; i < nrFractionBits; i++) {
				raw_bits.set(msb--, f[fbits - 1 - i]);
			}
		}
		// transform
		raw_bits = twos_complement(raw_bits);
		// distribute
		bitblock<nbits - 1> regime_bits;
		for (unsigned int i = 0; i < nrRegimeBits; i++) {
			regime_bits.set(nbits - 2 - i, raw_bits[nbits - 2 - i]);
		}
		_regime.set(regime_bits, nrRegimeBits);
		if (es > 0 && nrExponentBits > 0) {
			bitblock<es> exponent_bits;
			for (size_t i = 0; i < nrExponentBits; i++) {
				exponent_bits.set(es - 1 - i, raw_bits[nbits - 2 - nrRegimeBits - i]);
			}
			_exponent.set(exponent_bits, nrExponentBits);
		}
		if (nrFractionBits > 0) {
			bitblock<fbits> fraction_bits;   // was nbits - 2
			for (size_t i = 0; i < nrFractionBits; i++) {
				// fraction_bits.set(nbits - 3 - i, raw_bits[nbits - 2 - nrRegimeBits - nrExponentBits - i]);
				fraction_bits.set(fbits - 1 - i, raw_bits[nbits - 2 - nrRegimeBits - nrExponentBits - i]);
			}
			_fraction.set(fraction_bits, nrFractionBits);
		}
	}
	// scale returns the shifts to normalize the number =  regime + exponent shifts
	int scale() const {

		return _regime.scale() + _exponent.scale();
	}
	unsigned int exp() const {
		return _exponent.scale();
	}
	// special case check for projecting values between (0, minpos] to minpos and [maxpos, inf) to maxpos
	// Returns true if the scale is too small or too large for this posit config
	// DO NOT USE the k value for this, as the k value encodes the useed regions and thus is too coarse to make this decision
	// Using the scale directly is the simplest expression of the inward projection test.
	bool check_inward_projection_range(int scale) {
		// calculate the max k factor for this posit config
		int posit_size = nbits;
		int k = scale < 0 ?	-(posit_size - 2) : (posit_size - 2);
		return scale < 0 ? scale < k*(1<<es) : scale > k*(1<<es);
	}
	// project to the next 'larger' posit: this is 'pushing away' from zero, projecting to the next bigger scale
	void project_up() {
		bool carry = _fraction.increment();
		if (carry && es > 0)
			carry = _exponent.increment();
		if (carry) 
                    _regime.increment();
	}
	// step up to the next posit in a lexicographical order
	void increment_posit() {
		bitblock<nbits> raw(_raw_bits);
		increment_bitset(raw);
		decode(raw);
	}
	// step down to the previous posit in a lexicographical order
	void decrement_posit() {
		bitblock<nbits> raw(_raw_bits);
		decrement_bitset(raw);
		decode(raw);
	}
	
	// Generalized version
	template <size_t FBits>
	inline void convert(const value<FBits>& v) {
		if (v.isZero()) {
			setToZero();
			return;
		}
		if (v.isNaN() || v.isInfinite()) {
			setToNaR();
			return;
		}
		convert(v.sign(), v.scale(), v.fraction());
    }
	// convert assumes that ZERO and NaR cases are handled. Only non-zero and non-NaR values are allowed.
	template<size_t input_fbits>
	void convert(bool sign, int scale, bitblock<input_fbits> input_fraction) {
		clear();
		if (_trace_conversion) std::cout << "------------------- CONVERT ------------------" << std::endl;
		if (_trace_conversion) std::cout << "sign " << (sign ? "-1 " : " 1 ") << "scale " << std::setw(3) << scale << " fraction " << input_fraction << std::endl;

		// construct the posit
		_sign = sign;
		int k = calculate_unconstrained_k<nbits, es>(scale);
		// interpolation rule checks
		if (check_inward_projection_range(scale)) {    // regime dominated
			if (_trace_conversion) std::cout << "inward projection" << std::endl;
			// we are projecting to minpos/maxpos
			_regime.assign_regime_pattern(k);
			// store raw bit representation
			_raw_bits = _sign ? twos_complement(collect()) : collect();
			_raw_bits.set(nbits - 1, _sign);
			// we are done
			if (_trace_rounding) std::cout << "projection  rounding ";
		}
		else {
			const size_t pt_len = nbits + 3 + es;
			bitblock<pt_len> pt_bits;
			bitblock<pt_len> regime;
			bitblock<pt_len> exponent;
			bitblock<pt_len> fraction;
			bitblock<pt_len> sticky_bit;

			bool s = sign;
			int e = scale;
			bool r = (e >= 0);

			unsigned run = (r ? 1 + (e >> es) : -(e >> es));
			regime.set(0, 1 ^ r);
			for (unsigned i = 1; i <= run; i++) regime.set(i, r);

			unsigned esval = e % (uint32_t(1) << es);
			exponent = convert_to_bitblock<pt_len>(esval);
			unsigned nf = (unsigned)std::max<int>(0, (nbits + 1) - (2 + run + es));
			// TODO: what needs to be done if nf > fbits?
			//assert(nf <= input_fbits);
			// copy the most significant nf fraction bits into fraction
			unsigned lsb = nf <= input_fbits ? 0 : nf - input_fbits;
			for (unsigned i = lsb; i < nf; i++) fraction[i] = input_fraction[input_fbits - nf + i];

			bool sb = anyAfter(input_fraction, input_fbits - 1 - nf);

			// construct the untruncated posit
			// pt    = BitOr[BitShiftLeft[reg, es + nf + 1], BitShiftLeft[esval, nf + 1], BitShiftLeft[fv, 1], sb];
			regime <<= es + nf + 1;
			exponent <<= nf + 1;
			fraction <<= 1;
			sticky_bit.set(0, sb);

			pt_bits |= regime;
			pt_bits |= exponent;
			pt_bits |= fraction;
			pt_bits |= sticky_bit;

			unsigned len = 1 + std::max<unsigned>((nbits + 1), (2 + run + es));
			bool blast = pt_bits.test(len - nbits);
			bool bafter = pt_bits.test(len - nbits - 1);
			bool bsticky = anyAfter(pt_bits, len - nbits - 1 - 1);

			bool rb = (blast & bafter) | (bafter & bsticky);

			pt_bits <<= pt_len - len;
			bitblock<nbits> ptt;
			truncate(pt_bits, ptt);

			if (rb) increment_bitset(ptt);
			if (s) ptt = twos_complement(ptt);
			decode(ptt);
		}
	}

private:
	bitblock<nbits>      _raw_bits;	// raw bit representation
	bool		     _sign;     // decoded posit representation
	regime<nbits, es>    _regime;	// decoded posit representation
	exponent<nbits, es>  _exponent;	// decoded posit representation
	fraction<fbits>      _fraction;	// decoded posit representation

	// HELPER methods
	// Conversion functions
	int         to_int() const {
		if (isZero()) return 0;
		if (isNaR()) throw "NaR (Not a Real)";
		return int(to_float());
	}
	long        to_long() const {
		if (isZero()) return 0;
		if (isNaR()) throw "NaR (Not a Real)";
		return long(to_double());
	}
	long long   to_long_long() const {
		if (isZero()) return 0;
		if (isNaR()) throw "NaR (Not a Real)";
		return long(to_long_double());
	}
	float       to_float() const {
		return (float)to_double();
	}
	double      to_double() const {
		if (isZero())	return 0.0;
		if (isNaR())	return NAN;
		return sign_value() * regime_value() * exponent_value() * (1.0 + fraction_value());
	}
	long double to_long_double() const {
		if (isZero())  return 0.0;
		if (isNaR())   return NAN;
		int s = sign_value();
		double r = regime_value(); // regime value itself will fit in a double
		double e = exponent_value(); // same with exponent
		long double f = (long double)(1.0) + _fraction.value();
		return s * r * e * f;
	}
	template <typename T>
	posit<nbits, es>& float_assign(const T& rhs) {
		constexpr int dfbits = std::numeric_limits<T>::digits - 1;
		value<dfbits> v((T)rhs);

		// special case processing
		if (v.isZero()) {
			setToZero();
			return *this;
		}
		if (v.isInfinite() || v.isNaN()) {  // posit encode for FP_INFINITE and NaN as NaR (Not a Real)
			setToNaR();
			return *this;
		}

		convert(v);
		return *this;
	}

	// friend functions
    // template parameters need names different from class template parameters (for gcc and clang)
	template<size_t nnbits, size_t ees>
	friend std::ostream& operator<< (std::ostream& ostr, const posit<nnbits, ees>& p);
	template<size_t nnbits, size_t ees>
	friend std::istream& operator>> (std::istream& istr, posit<nnbits, ees>& p);

	// posit - posit logic functions
	template<size_t nnbits, size_t ees>
	friend bool operator==(const posit<nnbits, ees>& lhs, const posit<nnbits, ees>& rhs);
	template<size_t nnbits, size_t ees>
	friend bool operator!=(const posit<nnbits, ees>& lhs, const posit<nnbits, ees>& rhs);
	template<size_t nnbits, size_t ees>
	friend bool operator< (const posit<nnbits, ees>& lhs, const posit<nnbits, ees>& rhs);
	template<size_t nnbits, size_t ees>
	friend bool operator> (const posit<nnbits, ees>& lhs, const posit<nnbits, ees>& rhs);
	template<size_t nnbits, size_t ees>
	friend bool operator<=(const posit<nnbits, ees>& lhs, const posit<nnbits, ees>& rhs);
	template<size_t nnbits, size_t ees>
	friend bool operator>=(const posit<nnbits, ees>& lhs, const posit<nnbits, ees>& rhs);

#if POSIT_ENABLE_LITERALS
	// posit - literal logic functions
	// posit - size_t
	template<size_t nnbits, size_t ees>
	friend bool operator==(const posit<nnbits, ees>& lhs, size_t rhs);
	template<size_t nnbits, size_t ees>
	friend bool operator!=(const posit<nnbits, ees>& lhs, size_t rhs);
	template<size_t nnbits, size_t ees>
	friend bool operator< (const posit<nnbits, ees>& lhs, size_t rhs);
	template<size_t nnbits, size_t ees>
	friend bool operator> (const posit<nnbits, ees>& lhs, size_t rhs);
	template<size_t nnbits, size_t ees>
	friend bool operator<=(const posit<nnbits, ees>& lhs, size_t rhs);
	template<size_t nnbits, size_t ees>
	friend bool operator>=(const posit<nnbits, ees>& lhs, size_t rhs);
	
	// posit - signed char
	template<size_t nnbits, size_t ees>
	friend bool operator==(const posit<nnbits, ees>& lhs, signed char rhs);
	template<size_t nnbits, size_t ees>
	friend bool operator!=(const posit<nnbits, ees>& lhs, signed char rhs);
	template<size_t nnbits, size_t ees>
	friend bool operator< (const posit<nnbits, ees>& lhs, signed char rhs);
	template<size_t nnbits, size_t ees>
	friend bool operator> (const posit<nnbits, ees>& lhs, signed char rhs);
	template<size_t nnbits, size_t ees>
	friend bool operator<=(const posit<nnbits, ees>& lhs, signed char rhs);
	template<size_t nnbits, size_t ees>
	friend bool operator>=(const posit<nnbits, ees>& lhs, signed char rhs);
	
	// posit - short
	template<size_t nnbits, size_t ees>
	friend bool operator==(const posit<nnbits, ees>& lhs, short rhs);
	template<size_t nnbits, size_t ees>
	friend bool operator!=(const posit<nnbits, ees>& lhs, short rhs);
	template<size_t nnbits, size_t ees>
	friend bool operator< (const posit<nnbits, ees>& lhs, short rhs);
	template<size_t nnbits, size_t ees>
	friend bool operator> (const posit<nnbits, ees>& lhs, short rhs);
	template<size_t nnbits, size_t ees>
	friend bool operator<=(const posit<nnbits, ees>& lhs, short rhs);
	template<size_t nnbits, size_t ees>
	friend bool operator>=(const posit<nnbits, ees>& lhs, short rhs);

    // posit - unsigned short
    template<size_t nnbits, size_t ees>
    friend bool operator==(const posit<nnbits, ees>& lhs, unsigned short rhs);
    template<size_t nnbits, size_t ees>
    friend bool operator!=(const posit<nnbits, ees>& lhs, unsigned short rhs);
    template<size_t nnbits, size_t ees>
    friend bool operator< (const posit<nnbits, ees>& lhs, unsigned short rhs);
    template<size_t nnbits, size_t ees>
    friend bool operator> (const posit<nnbits, ees>& lhs, unsigned short rhs);
    template<size_t nnbits, size_t ees>
    friend bool operator<=(const posit<nnbits, ees>& lhs, unsigned short rhs);
    template<size_t nnbits, size_t ees>
    friend bool operator>=(const posit<nnbits, ees>& lhs, unsigned short rhs);

	// posit - int
	template<size_t nnbits, size_t ees>
	friend bool operator==(const posit<nnbits, ees>& lhs, int rhs);
	template<size_t nnbits, size_t ees>
	friend bool operator!=(const posit<nnbits, ees>& lhs, int rhs);
	template<size_t nnbits, size_t ees>
	friend bool operator< (const posit<nnbits, ees>& lhs, int rhs);
	template<size_t nnbits, size_t ees>
	friend bool operator> (const posit<nnbits, ees>& lhs, int rhs);
	template<size_t nnbits, size_t ees>
	friend bool operator<=(const posit<nnbits, ees>& lhs, int rhs);
	template<size_t nnbits, size_t ees>
	friend bool operator>=(const posit<nnbits, ees>& lhs, int rhs);

    // posit - unsigned int
    template<size_t nnbits, size_t ees>
    friend bool operator==(const posit<nnbits, ees>& lhs, unsigned int rhs);
    template<size_t nnbits, size_t ees>
    friend bool operator!=(const posit<nnbits, ees>& lhs, unsigned int rhs);
    template<size_t nnbits, size_t ees>
    friend bool operator< (const posit<nnbits, ees>& lhs, unsigned int rhs);
    template<size_t nnbits, size_t ees>
    friend bool operator> (const posit<nnbits, ees>& lhs, unsigned int rhs);
    template<size_t nnbits, size_t ees>
    friend bool operator<=(const posit<nnbits, ees>& lhs, unsigned int rhs);
    template<size_t nnbits, size_t ees>
    friend bool operator>=(const posit<nnbits, ees>& lhs, unsigned int rhs);

	// posit - long long
	template<size_t nnbits, size_t ees>
	friend bool operator==(const posit<nnbits, ees>& lhs, long long rhs);
	template<size_t nnbits, size_t ees>
	friend bool operator!=(const posit<nnbits, ees>& lhs, long long rhs);
	template<size_t nnbits, size_t ees>
	friend bool operator< (const posit<nnbits, ees>& lhs, long long rhs);
	template<size_t nnbits, size_t ees>
	friend bool operator> (const posit<nnbits, ees>& lhs, long long rhs);
	template<size_t nnbits, size_t ees>
	friend bool operator<=(const posit<nnbits, ees>& lhs, long long rhs);
	template<size_t nnbits, size_t ees>
	friend bool operator>=(const posit<nnbits, ees>& lhs, long long rhs);
	
	// posit - unsigned long long
	template<size_t nnbits, size_t ees>
	friend bool operator==(const posit<nnbits, ees>& lhs, unsigned long long rhs);
	template<size_t nnbits, size_t ees>
	friend bool operator!=(const posit<nnbits, ees>& lhs, unsigned long long rhs);
	template<size_t nnbits, size_t ees>
	friend bool operator< (const posit<nnbits, ees>& lhs, unsigned long long rhs);
	template<size_t nnbits, size_t ees>
	friend bool operator> (const posit<nnbits, ees>& lhs, unsigned long long rhs);
	template<size_t nnbits, size_t ees>
	friend bool operator<=(const posit<nnbits, ees>& lhs, unsigned long long rhs);
	template<size_t nnbits, size_t ees>
	friend bool operator>=(const posit<nnbits, ees>& lhs, unsigned long long rhs);
	
	// posit - float
	template<size_t nnbits, size_t ees>
	friend bool operator==(const posit<nnbits, ees>& lhs, float rhs);
	template<size_t nnbits, size_t ees>
	friend bool operator!=(const posit<nnbits, ees>& lhs, float rhs);
	template<size_t nnbits, size_t ees>
	friend bool operator< (const posit<nnbits, ees>& lhs, float rhs);
	template<size_t nnbits, size_t ees>
	friend bool operator> (const posit<nnbits, ees>& lhs, float rhs);
	template<size_t nnbits, size_t ees>
	friend bool operator<=(const posit<nnbits, ees>& lhs, float rhs);
	template<size_t nnbits, size_t ees>
	friend bool operator>=(const posit<nnbits, ees>& lhs, float rhs);
	
	// posit - double
	template<size_t nnbits, size_t ees>
	friend bool operator==(const posit<nnbits, ees>& lhs, double rhs);
	template<size_t nnbits, size_t ees>
	friend bool operator!=(const posit<nnbits, ees>& lhs, double rhs);
	template<size_t nnbits, size_t ees>
	friend bool operator< (const posit<nnbits, ees>& lhs, double rhs);
	template<size_t nnbits, size_t ees>
	friend bool operator> (const posit<nnbits, ees>& lhs, double rhs);
	template<size_t nnbits, size_t ees>
	friend bool operator<=(const posit<nnbits, ees>& lhs, double rhs);
	template<size_t nnbits, size_t ees>
	friend bool operator>=(const posit<nnbits, ees>& lhs, double rhs);
	
	// posit - long double
	template<size_t nnbits, size_t ees>
	friend bool operator==(const posit<nnbits, ees>& lhs, long double rhs);
	template<size_t nnbits, size_t ees>
	friend bool operator!=(const posit<nnbits, ees>& lhs, long double rhs);
	template<size_t nnbits, size_t ees>
	friend bool operator< (const posit<nnbits, ees>& lhs, long double rhs);
	template<size_t nnbits, size_t ees>
	friend bool operator> (const posit<nnbits, ees>& lhs, long double rhs);
	template<size_t nnbits, size_t ees>
	friend bool operator<=(const posit<nnbits, ees>& lhs, long double rhs);
	template<size_t nnbits, size_t ees>
	friend bool operator>=(const posit<nnbits, ees>& lhs, long double rhs);

	// literal - posit logic functions
	// size_t - posit
	template<size_t nnbits, size_t ees>
	friend bool operator==(size_t lhs, const posit<nnbits, ees>& rhs);
	template<size_t nnbits, size_t ees>
	friend bool operator!=(size_t lhs, const posit<nnbits, ees>& rhs);
	template<size_t nnbits, size_t ees>
	friend bool operator< (size_t lhs, const posit<nnbits, ees>& rhs);
	template<size_t nnbits, size_t ees>
	friend bool operator> (size_t lhs, const posit<nnbits, ees>& rhs);
	template<size_t nnbits, size_t ees>
	friend bool operator<=(size_t lhs, const posit<nnbits, ees>& rhs);
	template<size_t nnbits, size_t ees>
	friend bool operator>=(size_t lhs, const posit<nnbits, ees>& rhs);
	
	// signed char - posit
	template<size_t nnbits, size_t ees>
	friend bool operator==(signed char lhs, const posit<nnbits, ees>& rhs);
	template<size_t nnbits, size_t ees>
	friend bool operator!=(signed char lhs, const posit<nnbits, ees>& rhs);
	template<size_t nnbits, size_t ees>
	friend bool operator< (signed char lhs, const posit<nnbits, ees>& rhs);
	template<size_t nnbits, size_t ees>
	friend bool operator> (signed char lhs, const posit<nnbits, ees>& rhs);
	template<size_t nnbits, size_t ees>
	friend bool operator<=(signed char lhs, const posit<nnbits, ees>& rhs);
	template<size_t nnbits, size_t ees>
	friend bool operator>=(signed char lhs, const posit<nnbits, ees>& rhs);
	
	// short - posit
	template<size_t nnbits, size_t ees>
	friend bool operator==(short lhs, const posit<nnbits, ees>& rhs);
	template<size_t nnbits, size_t ees>
	friend bool operator!=(short lhs, const posit<nnbits, ees>& rhs);
	template<size_t nnbits, size_t ees>
	friend bool operator< (short lhs, const posit<nnbits, ees>& rhs);
	template<size_t nnbits, size_t ees>
	friend bool operator> (short lhs, const posit<nnbits, ees>& rhs);
	template<size_t nnbits, size_t ees>
	friend bool operator<=(short lhs, const posit<nnbits, ees>& rhs);
	template<size_t nnbits, size_t ees>
	friend bool operator>=(short lhs, const posit<nnbits, ees>& rhs);

    // unsigned short - posit
    template<size_t nnbits, size_t ees>
    friend bool operator==(unsigned short lhs, const posit<nnbits, ees>& rhs);
    template<size_t nnbits, size_t ees>
    friend bool operator!=(unsigned short lhs, const posit<nnbits, ees>& rhs);
    template<size_t nnbits, size_t ees>
    friend bool operator< (unsigned short lhs, const posit<nnbits, ees>& rhs);
    template<size_t nnbits, size_t ees>
    friend bool operator> (unsigned short lhs, const posit<nnbits, ees>& rhs);
    template<size_t nnbits, size_t ees>
    friend bool operator<=(unsigned short lhs, const posit<nnbits, ees>& rhs);
    template<size_t nnbits, size_t ees>
    friend bool operator>=(unsigned short lhs, const posit<nnbits, ees>& rhs);
    
	// int - posit
	template<size_t nnbits, size_t ees>
	friend bool operator==(int lhs, const posit<nnbits, ees>& rhs);
	template<size_t nnbits, size_t ees>
	friend bool operator!=(int lhs, const posit<nnbits, ees>& rhs);
	template<size_t nnbits, size_t ees>
	friend bool operator< (int lhs, const posit<nnbits, ees>& rhs);
	template<size_t nnbits, size_t ees>
	friend bool operator> (int lhs, const posit<nnbits, ees>& rhs);
	template<size_t nnbits, size_t ees>
	friend bool operator<=(int lhs, const posit<nnbits, ees>& rhs);
	template<size_t nnbits, size_t ees>
	friend bool operator>=(int lhs, const posit<nnbits, ees>& rhs);

    // unsigned int - posit
    template<size_t nnbits, size_t ees>
    friend bool operator==(unsigned int lhs, const posit<nnbits, ees>& rhs);
    template<size_t nnbits, size_t ees>
    friend bool operator!=(unsigned int lhs, const posit<nnbits, ees>& rhs);
    template<size_t nnbits, size_t ees>
    friend bool operator< (unsigned int lhs, const posit<nnbits, ees>& rhs);
    template<size_t nnbits, size_t ees>
    friend bool operator> (unsigned int lhs, const posit<nnbits, ees>& rhs);
    template<size_t nnbits, size_t ees>
    friend bool operator<=(unsigned int lhs, const posit<nnbits, ees>& rhs);
    template<size_t nnbits, size_t ees>
    friend bool operator>=(unsigned int lhs, const posit<nnbits, ees>& rhs);
    
	// long long - posit
	template<size_t nnbits, size_t ees>
	friend bool operator==(long long lhs, const posit<nnbits, ees>& rhs);
	template<size_t nnbits, size_t ees>
	friend bool operator!=(long long lhs, const posit<nnbits, ees>& rhs);
	template<size_t nnbits, size_t ees>
	friend bool operator< (long long lhs, const posit<nnbits, ees>& rhs);
	template<size_t nnbits, size_t ees>
	friend bool operator> (long long lhs, const posit<nnbits, ees>& rhs);
	template<size_t nnbits, size_t ees>
	friend bool operator<=(long long lhs, const posit<nnbits, ees>& rhs);
	template<size_t nnbits, size_t ees>
	friend bool operator>=(long long lhs, const posit<nnbits, ees>& rhs);
	
	// unsigned long long - posit
	template<size_t nnbits, size_t ees>
	friend bool operator==(unsigned long long lhs, const posit<nnbits, ees>& rhs);
	template<size_t nnbits, size_t ees>
	friend bool operator!=(unsigned long long lhs, const posit<nnbits, ees>& rhs);
	template<size_t nnbits, size_t ees>
	friend bool operator< (unsigned long long lhs, const posit<nnbits, ees>& rhs);
	template<size_t nnbits, size_t ees>
	friend bool operator> (unsigned long long lhs, const posit<nnbits, ees>& rhs);
	template<size_t nnbits, size_t ees>
	friend bool operator<=(unsigned long long lhs, const posit<nnbits, ees>& rhs);
	template<size_t nnbits, size_t ees>
	friend bool operator>=(unsigned long long lhs, const posit<nnbits, ees>& rhs);

	// float - posit
	template<size_t nnbits, size_t ees>
	friend bool operator==(float lhs, const posit<nnbits, ees>& rhs);
	template<size_t nnbits, size_t ees>
	friend bool operator!=(float lhs, const posit<nnbits, ees>& rhs);
	template<size_t nnbits, size_t ees>
	friend bool operator< (float lhs, const posit<nnbits, ees>& rhs);
	template<size_t nnbits, size_t ees>
	friend bool operator> (float lhs, const posit<nnbits, ees>& rhs);
	template<size_t nnbits, size_t ees>
	friend bool operator<=(float lhs, const posit<nnbits, ees>& rhs);
	template<size_t nnbits, size_t ees>
	friend bool operator>=(float lhs, const posit<nnbits, ees>& rhs);
	
	// double - posit
	template<size_t nnbits, size_t ees>
	friend bool operator==(double lhs, const posit<nnbits, ees>& rhs);
	template<size_t nnbits, size_t ees>
	friend bool operator!=(double lhs, const posit<nnbits, ees>& rhs);
	template<size_t nnbits, size_t ees>
	friend bool operator< (double lhs, const posit<nnbits, ees>& rhs);
	template<size_t nnbits, size_t ees>
	friend bool operator> (double lhs, const posit<nnbits, ees>& rhs);
	template<size_t nnbits, size_t ees>
	friend bool operator<=(double lhs, const posit<nnbits, ees>& rhs);
	template<size_t nnbits, size_t ees>
	friend bool operator>=(double lhs, const posit<nnbits, ees>& rhs);
	
	// long double - posit
	template<size_t nnbits, size_t ees>
	friend bool operator==(long double lhs, const posit<nnbits, ees>& rhs);
	template<size_t nnbits, size_t ees>
	friend bool operator!=(long double lhs, const posit<nnbits, ees>& rhs);
	template<size_t nnbits, size_t ees>
	friend bool operator< (long double lhs, const posit<nnbits, ees>& rhs);
	template<size_t nnbits, size_t ees>
	friend bool operator> (long double lhs, const posit<nnbits, ees>& rhs);
	template<size_t nnbits, size_t ees>
	friend bool operator<=(long double lhs, const posit<nnbits, ees>& rhs);
	template<size_t nnbits, size_t ees>
	friend bool operator>=(long double lhs, const posit<nnbits, ees>& rhs);

#endif // POSIT_ENABLE_LITERALS

};

////////////////// convenience/shim functions

template<size_t nbits, size_t es>
inline bool isnan(const posit<nbits, es>& p) {
	return p.isNaR();
}

template<size_t nbits, size_t es>
inline bool isfinite(const posit<nbits, es>& p) {
	return !p.isNaR();
}

template<size_t nbits, size_t es>
inline bool isinf(const posit<nbits, es>& p) {
	return p.isNaR();
}

////////////////// POSIT operators

// stream operators
template<size_t nbits, size_t es>
inline std::ostream& operator<<(std::ostream& ostr, const posit<nbits, es>& p) {
	if (p.isZero()) {
		ostr << double(0.0);
		return ostr;
	}
	else if (p.isNaR()) {
		ostr << "NaR";
		return ostr;
	}
	ostr << p.to_double();
	return ostr;
}

// TODO: this needs an implementation
template<size_t nbits, size_t es>
inline std::istream& operator>> (std::istream& istr, const posit<nbits, es>& p) {
	istr >> p._Bits;
	return istr;
}

// posit - posit binary logic operators
template<size_t nbits, size_t es>
inline bool operator==(const posit<nbits, es>& lhs, const posit<nbits, es>& rhs) {
	return lhs._raw_bits == rhs._raw_bits;
}
template<size_t nbits, size_t es>
inline bool operator!=(const posit<nbits, es>& lhs, const posit<nbits, es>& rhs) {
	return !operator==(lhs, rhs);
}
template<size_t nbits, size_t es>
inline bool operator< (const posit<nbits, es>& lhs, const posit<nbits, es>& rhs) {
	return lessThan(lhs._raw_bits, rhs._raw_bits);
}
template<size_t nbits, size_t es>
inline bool operator> (const posit<nbits, es>& lhs, const posit<nbits, es>& rhs) {
	return operator< (rhs, lhs);
}
template<size_t nbits, size_t es>
inline bool operator<=(const posit<nbits, es>& lhs, const posit<nbits, es>& rhs) {
	return operator< (lhs, rhs) || operator==(lhs, rhs);
}
template<size_t nbits, size_t es>
inline bool operator>=(const posit<nbits, es>& lhs, const posit<nbits, es>& rhs) {
	return !operator< (lhs, rhs);
}

// posit - posit binary arithmetic operators
// BINARY ADDITION
template<size_t nbits, size_t es>
inline posit<nbits, es> operator+(const posit<nbits, es>& lhs, const posit<nbits, es>& rhs) {
	posit<nbits, es> sum = lhs;
	sum += rhs;
	return sum;
}
// BINARY SUBTRACTION
template<size_t nbits, size_t es>
inline posit<nbits, es> operator-(const posit<nbits, es>& lhs, const posit<nbits, es>& rhs) {
	posit<nbits, es> diff = lhs;
	diff -= rhs;
	return diff;
}
// BINARY MULTIPLICATION
template<size_t nbits, size_t es>
inline posit<nbits, es> operator*(const posit<nbits, es>& lhs, const posit<nbits, es>& rhs) {
	posit<nbits, es> mul = lhs;
	mul *= rhs;
	return mul;
}
// BINARY DIVISION
template<size_t nbits, size_t es>
inline posit<nbits, es> operator/(const posit<nbits, es>& lhs, const posit<nbits, es>& rhs) {
	posit<nbits, es> ratio = lhs;
	ratio /= rhs;
	return ratio;
}

#if POSIT_ENABLE_LITERALS

// posit - literal size_t logic operators
template<size_t nbits, size_t es>
inline bool operator==(const posit<nbits, es>& lhs, size_t rhs) {
    return lhs == posit<nbits, es>(rhs);
}
template<size_t nbits, size_t es>
inline bool operator!=(const posit<nbits, es>& lhs, size_t rhs) {
    return !operator==(lhs, posit<nbits, es>(rhs));
}
template<size_t nbits, size_t es>
inline bool operator< (const posit<nbits, es>& lhs, size_t rhs) {
    return lessThan(lhs._raw_bits, posit<nbits, es>(rhs)._raw_bits);
}
template<size_t nbits, size_t es>
inline bool operator> (const posit<nbits, es>& lhs, size_t rhs) {
    return operator< (posit<nbits, es>(rhs), lhs);
}
template<size_t nbits, size_t es>
inline bool operator<=(const posit<nbits, es>& lhs, size_t rhs) {
    return operator< (lhs, posit<nbits, es>(rhs)) || operator==(lhs, posit<nbits, es>(rhs));
}
template<size_t nbits, size_t es>
inline bool operator>=(const posit<nbits, es>& lhs, size_t rhs) {
    return !operator<(lhs, posit<nbits, es>(rhs));
}

// literal size_t - posit logic operators
template<size_t nbits, size_t es>
inline bool operator==(size_t lhs, const posit<nbits, es>& rhs) {
    return posit<nbits, es>(lhs) == rhs;
}
template<size_t nbits, size_t es>
inline bool operator!=(size_t lhs, const posit<nbits, es>& rhs) {
    return !operator==(posit<nbits, es>(lhs), rhs);
}
template<size_t nbits, size_t es>
inline bool operator< (size_t lhs, const posit<nbits, es>& rhs) {
    return lessThan(posit<nbits, es>(lhs)._raw_bits, rhs._raw_bits);
}
template<size_t nbits, size_t es>
inline bool operator> (size_t lhs, const posit<nbits, es>& rhs) {
    return operator< (posit<nbits, es>(lhs), rhs);
}
template<size_t nbits, size_t es>
inline bool operator<=(size_t lhs, const posit<nbits, es>& rhs) {
    return operator< (posit<nbits, es>(lhs), rhs) || operator==(posit<nbits, es>(lhs), rhs);
}
template<size_t nbits, size_t es>
inline bool operator>=(size_t lhs, const posit<nbits, es>& rhs) {
    return !operator<(posit<nbits, es>(lhs), rhs);
}

// posit - literal signed char logic operators
template<size_t nbits, size_t es>
inline bool operator==(const posit<nbits, es>& lhs, signed char rhs) {
    return lhs == posit<nbits, es>(rhs);
}
template<size_t nbits, size_t es>
inline bool operator!=(const posit<nbits, es>& lhs, signed char rhs) {
    return !operator==(lhs, posit<nbits, es>(rhs));
}
template<size_t nbits, size_t es>
inline bool operator< (const posit<nbits, es>& lhs, signed char rhs) {
    return lessThan(lhs._raw_bits, posit<nbits, es>(rhs)._raw_bits);
}
template<size_t nbits, size_t es>
inline bool operator> (const posit<nbits, es>& lhs, signed char rhs) {
    return operator< (posit<nbits, es>(rhs), lhs);
}
template<size_t nbits, size_t es>
inline bool operator<=(const posit<nbits, es>& lhs, signed char rhs) {
    return operator< (lhs, posit<nbits, es>(rhs)) || operator==(lhs, posit<nbits, es>(rhs));
}
template<size_t nbits, size_t es>
inline bool operator>=(const posit<nbits, es>& lhs, signed char rhs) {
    return !operator<(lhs, posit<nbits, es>(rhs));
}

// literal signed char - posit logic operators
template<size_t nbits, size_t es>
inline bool operator==(signed char lhs, const posit<nbits, es>& rhs) {
    return posit<nbits, es>(lhs) == rhs;
}
template<size_t nbits, size_t es>
inline bool operator!=(signed char lhs, const posit<nbits, es>& rhs) {
    return !operator==(posit<nbits, es>(lhs), rhs);
}
template<size_t nbits, size_t es>
inline bool operator< (signed char lhs, const posit<nbits, es>& rhs) {
    return lessThan(posit<nbits, es>(lhs)._raw_bits, rhs._raw_bits);
}
template<size_t nbits, size_t es>
inline bool operator> (signed char lhs, const posit<nbits, es>& rhs) {
    return operator< (posit<nbits, es>(lhs), rhs);
}
template<size_t nbits, size_t es>
inline bool operator<=(signed char lhs, const posit<nbits, es>& rhs) {
    return operator< (posit<nbits, es>(lhs), rhs) || operator==(posit<nbits, es>(lhs), rhs);
}
template<size_t nbits, size_t es>
inline bool operator>=(signed char lhs, const posit<nbits, es>& rhs) {
    return !operator<(posit<nbits, es>(lhs), rhs);
}

// posit - literal short logic operators
template<size_t nbits, size_t es>
inline bool operator==(const posit<nbits, es>& lhs, short rhs) {
    return lhs == posit<nbits, es>(rhs);
}
template<size_t nbits, size_t es>
inline bool operator!=(const posit<nbits, es>& lhs, short rhs) {
    return !operator==(lhs, posit<nbits, es>(rhs));
}
template<size_t nbits, size_t es>
inline bool operator< (const posit<nbits, es>& lhs, short rhs) {
    return lessThan(lhs._raw_bits, posit<nbits, es>(rhs)._raw_bits);
}
template<size_t nbits, size_t es>
inline bool operator> (const posit<nbits, es>& lhs, short rhs) {
    return operator< (posit<nbits, es>(rhs), lhs);
}
template<size_t nbits, size_t es>
inline bool operator<=(const posit<nbits, es>& lhs, short rhs) {
    return operator< (lhs, posit<nbits, es>(rhs)) || operator==(lhs, posit<nbits, es>(rhs));
}
template<size_t nbits, size_t es>
inline bool operator>=(const posit<nbits, es>& lhs, short rhs) {
    return !operator<(lhs, posit<nbits, es>(rhs));
}

// literal short - posit logic operators
template<size_t nbits, size_t es>
inline bool operator==(short lhs, const posit<nbits, es>& rhs) {
    return posit<nbits, es>(lhs) == rhs;
}
template<size_t nbits, size_t es>
inline bool operator!=(short lhs, const posit<nbits, es>& rhs) {
    return !operator==(posit<nbits, es>(lhs), rhs);
}
template<size_t nbits, size_t es>
inline bool operator< (short lhs, const posit<nbits, es>& rhs) {
    return lessThan(posit<nbits, es>(lhs)._raw_bits, rhs._raw_bits);
}
template<size_t nbits, size_t es>
inline bool operator> (short lhs, const posit<nbits, es>& rhs) {
    return operator< (posit<nbits, es>(lhs), rhs);
}
template<size_t nbits, size_t es>
inline bool operator<=(short lhs, const posit<nbits, es>& rhs) {
    return operator< (posit<nbits, es>(lhs), rhs) || operator==(posit<nbits, es>(lhs), rhs);
}
template<size_t nbits, size_t es>
inline bool operator>=(short lhs, const posit<nbits, es>& rhs) {
    return !operator<(posit<nbits, es>(lhs), rhs);
}
        
// posit - literal unsigned short logic operators
template<size_t nbits, size_t es>
inline bool operator==(const posit<nbits, es>& lhs, unsigned short rhs) {
    return lhs == posit<nbits, es>(rhs);
}
template<size_t nbits, size_t es>
inline bool operator!=(const posit<nbits, es>& lhs, unsigned short rhs) {
    return !operator==(lhs, posit<nbits, es>(rhs));
}
template<size_t nbits, size_t es>
inline bool operator< (const posit<nbits, es>& lhs, unsigned short rhs) {
    return lessThan(lhs._raw_bits, posit<nbits, es>(rhs)._raw_bits);
}
template<size_t nbits, size_t es>
inline bool operator> (const posit<nbits, es>& lhs, unsigned short rhs) {
    return operator< (posit<nbits, es>(rhs), lhs);
}
template<size_t nbits, size_t es>
inline bool operator<=(const posit<nbits, es>& lhs, unsigned short rhs) {
    return operator< (lhs, posit<nbits, es>(rhs)) || operator==(lhs, posit<nbits, es>(rhs));
}
template<size_t nbits, size_t es>
inline bool operator>=(const posit<nbits, es>& lhs, unsigned short rhs) {
    return !operator<(lhs, posit<nbits, es>(rhs));
}

// literal unsigned short - posit logic operators
template<size_t nbits, size_t es>
inline bool operator==(unsigned short lhs, const posit<nbits, es>& rhs) {
    return posit<nbits, es>(lhs) == rhs;
}
template<size_t nbits, size_t es>
inline bool operator!=(unsigned short lhs, const posit<nbits, es>& rhs) {
    return !operator==(posit<nbits, es>(lhs), rhs);
}
template<size_t nbits, size_t es>
inline bool operator< (unsigned short lhs, const posit<nbits, es>& rhs) {
    return lessThan(posit<nbits, es>(lhs)._raw_bits, rhs._raw_bits);
}
template<size_t nbits, size_t es>
inline bool operator> (unsigned short lhs, const posit<nbits, es>& rhs) {
    return operator< (posit<nbits, es>(lhs), rhs);
}
template<size_t nbits, size_t es>
inline bool operator<=(unsigned short lhs, const posit<nbits, es>& rhs) {
    return operator< (posit<nbits, es>(lhs), rhs) || operator==(posit<nbits, es>(lhs), rhs);
}
template<size_t nbits, size_t es>
inline bool operator>=(unsigned short lhs, const posit<nbits, es>& rhs) {
    return !operator<(posit<nbits, es>(lhs), rhs);
}

// posit - literal int logic operators
template<size_t nbits, size_t es>
inline bool operator==(const posit<nbits, es>& lhs, int rhs) {
    return lhs == posit<nbits, es>(rhs);
}
template<size_t nbits, size_t es>
inline bool operator!=(const posit<nbits, es>& lhs, int rhs) {
    return !operator==(lhs, posit<nbits, es>(rhs));
}
template<size_t nbits, size_t es>
inline bool operator< (const posit<nbits, es>& lhs, int rhs) {
    return lessThan(lhs._raw_bits, posit<nbits, es>(rhs)._raw_bits);
}
template<size_t nbits, size_t es>
inline bool operator> (const posit<nbits, es>& lhs, int rhs) {
    return operator< (posit<nbits, es>(rhs), lhs);
}
template<size_t nbits, size_t es>
inline bool operator<=(const posit<nbits, es>& lhs, int rhs) {
    return operator< (lhs, posit<nbits, es>(rhs)) || operator==(lhs, posit<nbits, es>(rhs));
}
template<size_t nbits, size_t es>
inline bool operator>=(const posit<nbits, es>& lhs, int rhs) {
    return !operator<(lhs, posit<nbits, es>(rhs));
}

// literal int - posit logic operators
template<size_t nbits, size_t es>
inline bool operator==(int lhs, const posit<nbits, es>& rhs) {
    return posit<nbits, es>(lhs) == rhs;
}
template<size_t nbits, size_t es>
inline bool operator!=(int lhs, const posit<nbits, es>& rhs) {
    return !operator==(posit<nbits, es>(lhs), rhs);
}
template<size_t nbits, size_t es>
inline bool operator< (int lhs, const posit<nbits, es>& rhs) {
    return lessThan(posit<nbits, es>(lhs)._raw_bits, rhs._raw_bits);
}
template<size_t nbits, size_t es>
inline bool operator> (int lhs, const posit<nbits, es>& rhs) {
    return operator< (posit<nbits, es>(lhs), rhs);
}
template<size_t nbits, size_t es>
inline bool operator<=(int lhs, const posit<nbits, es>& rhs) {
    return operator< (posit<nbits, es>(lhs), rhs) || operator==(posit<nbits, es>(lhs), rhs);
}
template<size_t nbits, size_t es>
inline bool operator>=(int lhs, const posit<nbits, es>& rhs) {
    return !operator<(posit<nbits, es>(lhs), rhs);
}
        
// posit - literal unsigned int logic operators
template<size_t nbits, size_t es>
inline bool operator==(const posit<nbits, es>& lhs, unsigned int rhs) {
    return lhs == posit<nbits, es>(rhs);
}
template<size_t nbits, size_t es>
inline bool operator!=(const posit<nbits, es>& lhs, unsigned int rhs) {
    return !operator==(lhs, posit<nbits, es>(rhs));
}
template<size_t nbits, size_t es>
inline bool operator< (const posit<nbits, es>& lhs, unsigned int rhs) {
    return lessThan(lhs._raw_bits, posit<nbits, es>(rhs)._raw_bits);
}
template<size_t nbits, size_t es>
inline bool operator> (const posit<nbits, es>& lhs, unsigned int rhs) {
    return operator< (posit<nbits, es>(rhs), lhs);
}
template<size_t nbits, size_t es>
inline bool operator<=(const posit<nbits, es>& lhs, unsigned int rhs) {
    return operator< (lhs, posit<nbits, es>(rhs)) || operator==(lhs, posit<nbits, es>(rhs));
}
template<size_t nbits, size_t es>
inline bool operator>=(const posit<nbits, es>& lhs, unsigned int rhs) {
    return !operator<(lhs, posit<nbits, es>(rhs));
}

// literal unsigned int - posit logic operators
template<size_t nbits, size_t es>
inline bool operator==(unsigned int lhs, const posit<nbits, es>& rhs) {
    return posit<nbits, es>(lhs) == rhs;
}
template<size_t nbits, size_t es>
inline bool operator!=(unsigned int lhs, const posit<nbits, es>& rhs) {
    return !operator==(posit<nbits, es>(lhs), rhs);
}
template<size_t nbits, size_t es>
inline bool operator< (unsigned int lhs, const posit<nbits, es>& rhs) {
    return lessThan(posit<nbits, es>(lhs)._raw_bits, rhs._raw_bits);
}
template<size_t nbits, size_t es>
inline bool operator> (unsigned int lhs, const posit<nbits, es>& rhs) {
    return operator< (posit<nbits, es>(lhs), rhs);
}
template<size_t nbits, size_t es>
inline bool operator<=(unsigned int lhs, const posit<nbits, es>& rhs) {
    return operator< (posit<nbits, es>(lhs), rhs) || operator==(posit<nbits, es>(lhs), rhs);
}
template<size_t nbits, size_t es>
inline bool operator>=(unsigned int lhs, const posit<nbits, es>& rhs) {
    return !operator<(posit<nbits, es>(lhs), rhs);
}

// posit - literal long long logic operators
template<size_t nbits, size_t es>
inline bool operator==(const posit<nbits, es>& lhs, long long rhs) {
    return lhs == posit<nbits, es>(rhs);
}
template<size_t nbits, size_t es>
inline bool operator!=(const posit<nbits, es>& lhs, long long rhs) {
    return !operator==(lhs, posit<nbits, es>(rhs));
}
template<size_t nbits, size_t es>
inline bool operator< (const posit<nbits, es>& lhs, long long rhs) {
    return lessThan(lhs._raw_bits, posit<nbits, es>(rhs)._raw_bits);
}
template<size_t nbits, size_t es>
inline bool operator> (const posit<nbits, es>& lhs, long long rhs) {
    return operator< (posit<nbits, es>(rhs), lhs);
}
template<size_t nbits, size_t es>
inline bool operator<=(const posit<nbits, es>& lhs, long long rhs) {
    return operator< (lhs, posit<nbits, es>(rhs)) || operator==(lhs, posit<nbits, es>(rhs));
}
template<size_t nbits, size_t es>
inline bool operator>=(const posit<nbits, es>& lhs, long long rhs) {
    return !operator<(lhs, posit<nbits, es>(rhs));
}

// literal long long - posit logic operators
template<size_t nbits, size_t es>
inline bool operator==(long long lhs, const posit<nbits, es>& rhs) {
    return posit<nbits, es>(lhs) == rhs;
}
template<size_t nbits, size_t es>
inline bool operator!=(long long lhs, const posit<nbits, es>& rhs) {
    return !operator==(posit<nbits, es>(lhs), rhs);
}
template<size_t nbits, size_t es>
inline bool operator< (long long lhs, const posit<nbits, es>& rhs) {
    return lessThan(posit<nbits, es>(lhs)._raw_bits, rhs._raw_bits);
}
template<size_t nbits, size_t es>
inline bool operator> (long long lhs, const posit<nbits, es>& rhs) {
    return operator< (posit<nbits, es>(lhs), rhs);
}
template<size_t nbits, size_t es>
inline bool operator<=(long long lhs, const posit<nbits, es>& rhs) {
    return operator< (posit<nbits, es>(lhs), rhs) || operator==(posit<nbits, es>(lhs), rhs);
}
template<size_t nbits, size_t es>
inline bool operator>=(long long lhs, const posit<nbits, es>& rhs) {
    return !operator<(posit<nbits, es>(lhs), rhs);
}

// posit - literal unsigned long long logic operators
template<size_t nbits, size_t es>
inline bool operator==(const posit<nbits, es>& lhs, unsigned long long rhs) {
    return lhs == posit<nbits, es>(rhs);
}
template<size_t nbits, size_t es>
inline bool operator!=(const posit<nbits, es>& lhs, unsigned long long rhs) {
    return !operator==(lhs, posit<nbits, es>(rhs));
}
template<size_t nbits, size_t es>
inline bool operator< (const posit<nbits, es>& lhs, unsigned long long rhs) {
    return lessThan(lhs._raw_bits, posit<nbits, es>(rhs)._raw_bits);
}
template<size_t nbits, size_t es>
inline bool operator> (const posit<nbits, es>& lhs, unsigned long long rhs) {
    return operator< (posit<nbits, es>(rhs), lhs);
}
template<size_t nbits, size_t es>
inline bool operator<=(const posit<nbits, es>& lhs, unsigned long long rhs) {
    return operator< (lhs, posit<nbits, es>(rhs)) || operator==(lhs, posit<nbits, es>(rhs));
}
template<size_t nbits, size_t es>
inline bool operator>=(const posit<nbits, es>& lhs, unsigned long long rhs) {
    return !operator<(lhs, posit<nbits, es>(rhs));
}

// literal unsigned long long - posit logic operators
template<size_t nbits, size_t es>
inline bool operator==(unsigned long long lhs, const posit<nbits, es>& rhs) {
    return posit<nbits, es>(lhs) == rhs;
}
template<size_t nbits, size_t es>
inline bool operator!=(unsigned long long lhs, const posit<nbits, es>& rhs) {
    return !operator==(posit<nbits, es>(lhs), rhs);
}
template<size_t nbits, size_t es>
inline bool operator< (unsigned long long lhs, const posit<nbits, es>& rhs) {
    return lessThan(posit<nbits, es>(lhs)._raw_bits, rhs._raw_bits);
}
template<size_t nbits, size_t es>
inline bool operator> (unsigned long long lhs, const posit<nbits, es>& rhs) {
    return operator< (posit<nbits, es>(lhs), rhs);
}
template<size_t nbits, size_t es>
inline bool operator<=(unsigned long long lhs, const posit<nbits, es>& rhs) {
    return operator< (posit<nbits, es>(lhs), rhs) || operator==(posit<nbits, es>(lhs), rhs);
}
template<size_t nbits, size_t es>
inline bool operator>=(unsigned long long lhs, const posit<nbits, es>& rhs) {
    return !operator<(posit<nbits, es>(lhs), rhs);
}

// posit - literal float logic operators
template<size_t nbits, size_t es>
inline bool operator==(const posit<nbits, es>& lhs, float rhs) {
    return lhs == posit<nbits, es>(rhs);
}
template<size_t nbits, size_t es>
inline bool operator!=(const posit<nbits, es>& lhs, float rhs) {
    return !operator==(lhs, posit<nbits, es>(rhs));
}
template<size_t nbits, size_t es>
inline bool operator< (const posit<nbits, es>& lhs, float rhs) {
    return lessThan(lhs._raw_bits, posit<nbits, es>(rhs)._raw_bits);
}
template<size_t nbits, size_t es>
inline bool operator> (const posit<nbits, es>& lhs, float rhs) {
    return operator< (posit<nbits, es>(rhs), lhs);
}
template<size_t nbits, size_t es>
inline bool operator<=(const posit<nbits, es>& lhs, float rhs) {
    return operator< (lhs, posit<nbits, es>(rhs)) || operator==(lhs, posit<nbits, es>(rhs));
}
template<size_t nbits, size_t es>
inline bool operator>=(const posit<nbits, es>& lhs, float rhs) {
    return !operator<(lhs, posit<nbits, es>(rhs));
}

// literal float - posit logic operators
template<size_t nbits, size_t es>
inline bool operator==(float lhs, const posit<nbits, es>& rhs) {
    return posit<nbits, es>(lhs) == rhs;
}
template<size_t nbits, size_t es>
inline bool operator!=(float lhs, const posit<nbits, es>& rhs) {
    return !operator==(posit<nbits, es>(lhs), rhs);
}
template<size_t nbits, size_t es>
inline bool operator< (float lhs, const posit<nbits, es>& rhs) {
    return lessThan(posit<nbits, es>(lhs)._raw_bits, rhs._raw_bits);
}
template<size_t nbits, size_t es>
inline bool operator> (float lhs, const posit<nbits, es>& rhs) {
    return operator< (posit<nbits, es>(lhs), rhs);
}
template<size_t nbits, size_t es>
inline bool operator<=(float lhs, const posit<nbits, es>& rhs) {
    return operator< (posit<nbits, es>(lhs)), rhs || operator==(posit<nbits, es>(lhs), rhs);
}
template<size_t nbits, size_t es>
inline bool operator>=(float lhs, const posit<nbits, es>& rhs) {
    return !operator<(posit<nbits, es>(lhs), rhs);
}

// posit - literal double logic operators
template<size_t nbits, size_t es>
inline bool operator==(const posit<nbits, es>& lhs, double rhs) {
    return lhs == posit<nbits, es>(rhs);
}
template<size_t nbits, size_t es>
inline bool operator!=(const posit<nbits, es>& lhs, double rhs) {
    return !operator==(lhs, posit<nbits, es>(rhs));
}
template<size_t nbits, size_t es>
inline bool operator< (const posit<nbits, es>& lhs, double rhs) {
    return lessThan(lhs._raw_bits, posit<nbits, es>(rhs)._raw_bits);
}
template<size_t nbits, size_t es>
inline bool operator> (const posit<nbits, es>& lhs, double rhs) {
    return operator< (posit<nbits, es>(rhs), lhs);
}
template<size_t nbits, size_t es>
inline bool operator<=(const posit<nbits, es>& lhs, double rhs) {
    return operator< (lhs, posit<nbits, es>(rhs)) || operator==(lhs, posit<nbits, es>(rhs));
}
template<size_t nbits, size_t es>
inline bool operator>=(const posit<nbits, es>& lhs, double rhs) {
    return !operator<(lhs, posit<nbits, es>(rhs));
}

// literal double  - posit logic operators
template<size_t nbits, size_t es>
inline bool operator==(double lhs, const posit<nbits, es>& rhs) {
    return posit<nbits, es>(lhs) == rhs;
}
template<size_t nbits, size_t es>
inline bool operator!=(double lhs, const posit<nbits, es>& rhs) {
    return !operator==(posit<nbits, es>(lhs), rhs);
}
template<size_t nbits, size_t es>
inline bool operator< (double lhs, const posit<nbits, es>& rhs) {
    return lessThan(posit<nbits, es>(lhs)._raw_bits, rhs._raw_bits);
}
template<size_t nbits, size_t es>
inline bool operator> (double lhs, const posit<nbits, es>& rhs) {
    return operator< (posit<nbits, es>(lhs), rhs);
}
template<size_t nbits, size_t es>
inline bool operator<=(double lhs, const posit<nbits, es>& rhs) {
    return operator< (posit<nbits, es>(lhs)), rhs || operator==(posit<nbits, es>(lhs), rhs);
}
template<size_t nbits, size_t es>
inline bool operator>=(double lhs, const posit<nbits, es>& rhs) {
    return !operator<(posit<nbits, es>(lhs), rhs);
}

// posit - literal long double logic operators
template<size_t nbits, size_t es>
inline bool operator==(const posit<nbits, es>& lhs, long double rhs) {
    return lhs == posit<nbits, es>(rhs);
}
template<size_t nbits, size_t es>
inline bool operator!=(const posit<nbits, es>& lhs, long double rhs) {
    return !operator==(lhs, posit<nbits, es>(rhs));
}
template<size_t nbits, size_t es>
inline bool operator< (const posit<nbits, es>& lhs, long double rhs) {
    return lessThan(lhs._raw_bits, posit<nbits, es>(rhs)._raw_bits);
}
template<size_t nbits, size_t es>
inline bool operator> (const posit<nbits, es>& lhs, long double rhs) {
    return operator< (posit<nbits, es>(rhs), lhs);
}
template<size_t nbits, size_t es>
inline bool operator<=(const posit<nbits, es>& lhs, long double rhs) {
    return operator< (lhs, posit<nbits, es>(rhs)) || operator==(lhs, posit<nbits, es>(rhs));
}
template<size_t nbits, size_t es>
inline bool operator>=(const posit<nbits, es>& lhs, long double rhs) {
    return !operator<(lhs, posit<nbits, es>(rhs));
}

// literal long double  - posit logic operators
template<size_t nbits, size_t es>
inline bool operator==(long double lhs, const posit<nbits, es>& rhs) {
    return posit<nbits, es>(lhs) == rhs;
}
template<size_t nbits, size_t es>
inline bool operator!=(long double lhs, const posit<nbits, es>& rhs) {
    return !operator==(posit<nbits, es>(lhs), rhs);
}
template<size_t nbits, size_t es>
inline bool operator< (long double lhs, const posit<nbits, es>& rhs) {
    return lessThan(posit<nbits, es>(lhs)._raw_bits, rhs._raw_bits);
}
template<size_t nbits, size_t es>
inline bool operator> (long double lhs, const posit<nbits, es>& rhs) {
    return operator< (posit<nbits, es>(lhs), rhs);
}
template<size_t nbits, size_t es>
inline bool operator<=(long double lhs, const posit<nbits, es>& rhs) {
    return operator< (posit<nbits, es>(lhs)), rhs || operator==(posit<nbits, es>(lhs), rhs);
}
template<size_t nbits, size_t es>
inline bool operator>=(long double lhs, const posit<nbits, es>& rhs) {
    return !operator<(posit<nbits, es>(lhs), rhs);
}

// BINARY ADDITION
template<size_t nbits, size_t es>
inline posit<nbits, es> operator+(const posit<nbits, es>& lhs, double rhs) {
	posit<nbits, es> sum = lhs;
	sum += rhs;
	return sum;
}
template<size_t nbits, size_t es>
inline posit<nbits, es> operator+(double lhs, const posit<nbits, es>& rhs) {
	posit<nbits, es> sum = lhs;
	sum += rhs;
	return sum;
}

// BINARY SUBTRACTION
template<size_t nbits, size_t es>
inline posit<nbits, es> operator-(double lhs, const posit<nbits, es>& rhs) {
	posit<nbits, es> sum = lhs;
	sum -= rhs;
	return sum;
}
template<size_t nbits, size_t es>
inline posit<nbits, es> operator-(const posit<nbits, es>& lhs, double rhs) {
	posit<nbits, es> diff = lhs;
	diff -= rhs;
	return diff;
}
// BINARY MULTIPLICATION
template<size_t nbits, size_t es>
inline posit<nbits, es> operator*(double lhs, const posit<nbits, es>& rhs) {
	posit<nbits, es> sum = lhs;
	sum *= rhs;
	return sum;
}
template<size_t nbits, size_t es>
inline posit<nbits, es> operator*(const posit<nbits, es>& lhs, double rhs) {
	posit<nbits, es> mul = lhs;
	mul *= rhs;
	return mul;
}
// BINARY DIVISION
template<size_t nbits, size_t es>
inline posit<nbits, es> operator/(double lhs, const posit<nbits, es>& rhs) {
	posit<nbits, es> sum = lhs;
	sum /= rhs;
	return sum;
}
template<size_t nbits, size_t es>
inline posit<nbits, es> operator/(const posit<nbits, es>& lhs, double rhs) {
	posit<nbits, es> ratio = lhs;
	ratio /= rhs;
	return ratio;
}

#endif // POSIT_ENABLE_LITERALS

// Sign of a posit
template<size_t nbits, size_t es>
bool sign(const posit<nbits,es>& p) {
	return p.get_sign();
}

// Magnitude of a posit (equivalent to turning the sign bit off).
template<size_t nbits, size_t es> 
posit<nbits, es> abs(const posit<nbits, es>& p) {
    return posit<nbits, es>(false, p.get_regime(), p.get_exponent(), p.get_fraction());
}
		template<size_t nbits, size_t es>
		posit<nbits, es> fabs(const posit<nbits, es>& p) {
			return posit<nbits, es>(false, p.get_regime(), p.get_exponent(), p.get_fraction());
		}

// generate a posit representing minpos
template<size_t nbits, size_t es>
posit<nbits, es> minpos() {
	posit<nbits, es> p;
	p++;
	return p;
}

// generate a posit representing maxpos
template<size_t nbits, size_t es>
posit<nbits, es> maxpos() {
	posit<nbits, es> p;
	p.setToNaR();
	--p;
	return p;
}

// Atomic fused operators

// FMA: fused multiply-add:  a*b + c
template<size_t nbits, size_t es>
value<1 + 2 * (nbits - es)> fma(const posit<nbits, es>& a, const posit<nbits, es>& b, const posit<nbits, es>& c) {
	constexpr size_t fbits = nbits - 3 - es;
	constexpr size_t fhbits = fbits + 1;      // size of fraction + hidden bit
	constexpr size_t mbits = 2 * fhbits;      // size of the multiplier output
	constexpr size_t abits = mbits + 4;       // size of the addend


	// first the multiply
	value<mbits> product;
	value<fbits> va, vb, ctmp;

	if (!a.isZero() && !b.isZero()) {
		// transform the inputs into (sign,scale,fraction) triples
		va.set(a.get_sign(), a.scale(), a.get_fraction().get(), a.isZero(), a.isNaR());;
		vb.set(b.get_sign(), b.scale(), b.get_fraction().get(), b.isZero(), b.isNaR());;

		module_multiply(va, vb, product);    // multiply the two inputs
	}
//	if (c.isZero()) return product;	// product isn't the right size
	// second, the add
	ctmp.set(c.get_sign(), c.scale(), c.get_fraction().get(), c.isZero(), c.isNaR());
	value<mbits> vc;
	vc.template right_extend<fbits,mbits>(ctmp);
	value<abits+1> sum;
	module_add<mbits,abits>(product, vc, sum);

	return sum;
}

// FAM: fused add-multiply: (a + b) * c
template<size_t nbits, size_t es>
value<2 * (nbits - 2 - es)> fam(const posit<nbits, es>& a, const posit<nbits, es>& b, const posit<nbits, es>& c) {
	constexpr size_t fbits = nbits - 3 - es;
	constexpr size_t abits = fbits + 4;       // size of the addend
	constexpr size_t fhbits = fbits + 1;      // size of fraction + hidden bit
	constexpr size_t mbits = 2 * fhbits;      // size of the multiplier output

	// first the add
	value<abits> sum;
	value<fbits> va, vb, vc;

	if (!a.isZero() || !b.isZero()) {
		// transform the inputs into (sign,scale,fraction) triples
		va.set(a.get_sign(), a.scale(), a.get_fraction().get(), a.isZero(), a.isNaR());;
		vb.set(b.get_sign(), b.scale(), b.get_fraction().get(), b.isZero(), b.isNaR());;

		module_add(va, vb, sum);    // multiply the two inputs
	}
	// second the multiply
	value<mbits> product;
	if (c.isZero()) return product;
	vc.set(c.get_size(), c.scale(), c.get_fraction().get(), c.isZero(), c.isNaR());
	module_multiply(sum, c, product);
	return product;
}

// FMMA: fused multiply-multiply-add: (a * b) +/- (c * d)
template<size_t nbits, size_t es>
value<nbits> fmma(const posit<nbits, es>& a, const posit<nbits, es>& b, const posit<nbits, es>& c, const posit<nbits, es>& d, bool opIsAdd = true)
{
	// todo: implement
	value<nbits> result;
	return result;
}

// QUIRE OPERATORS
// Why are they defined here and not in quire.hpp? TODO

template<size_t nbits, size_t es>
value<nbits - es + 2> quire_add(const posit<nbits, es>& lhs, const posit<nbits, es>& rhs) {
	static constexpr size_t fbits = nbits - 3 - es;
	static constexpr size_t abits = fbits + 4;       // size of the addend
	value<abits + 1> sum;
	value<fbits> a, b;

	if (lhs.isZero() && rhs.isZero()) return sum;

	// transform the inputs into (sign,scale,fraction) triples
	a.set(lhs.get_sign(), lhs.scale(), lhs.get_fraction().get(), lhs.isZero(), lhs.isNaR());;
	b.set(rhs.get_sign(), rhs.scale(), rhs.get_fraction().get(), rhs.isZero(), rhs.isNaR());;

	module_add<fbits, abits>(a, b, sum);		// add the two inputs

	return sum;
}

template<size_t nbits, size_t es>
value<2*(nbits - 2 - es)> quire_mul(const posit<nbits, es>& lhs, const posit<nbits, es>& rhs) {
	static constexpr size_t fbits = nbits - 3 - es;
	static constexpr size_t fhbits = fbits + 1;      // size of fraction + hidden bit
	static constexpr size_t mbits = 2 * fhbits;      // size of the multiplier output

	value<mbits> product;
	value<fbits> a, b;	
	
	if (lhs.isZero() || rhs.isZero()) return product;

	// transform the inputs into (sign,scale,fraction) triples
	a.set(lhs.get_sign(), lhs.scale(), lhs.get_fraction().get(), lhs.isZero(), lhs.isNaR());;
	b.set(rhs.get_sign(), rhs.scale(), rhs.get_fraction().get(), rhs.isZero(), rhs.isNaR());;

	module_multiply(a, b, product);    // multiply the two inputs

	return product;
}

	}  // namespace unum

}  // namespace sw<|MERGE_RESOLUTION|>--- conflicted
+++ resolved
@@ -130,20 +130,18 @@
 		*this = set(raw_bits);
 	}
 	// initializers for native types
-	//posit(const size_t initial_value)             { *this = initial_value; }
 	posit(const signed char initial_value)        { *this = initial_value; }
 	posit(const short initial_value)              { *this = initial_value; }
-	posit(const unsigned short initial_value)     { *this = initial_value; }
 	posit(const int initial_value)                { *this = initial_value; }
-	posit(const unsigned int initial_value)       { *this = initial_value; }
 	posit(const long long initial_value)          { *this = initial_value; }
 	posit(const char initial_value)               { *this = initial_value; }
-	posit(const unsigned short initial_value)     { *this = initial_value; }
+	//posit(const unsigned short initial_value)     { *this = initial_value; }
 	posit(const unsigned int initial_value)       { *this = initial_value; }
 	posit(const unsigned long long initial_value) { *this = initial_value; }
 	posit(const float initial_value)              { *this = initial_value; }
 	posit(const double initial_value)             { *this = initial_value; }
 	posit(const long double initial_value)        { *this = initial_value; }
+
 	// assignment operators for native types
 	//posit& operator=(const size_t rhs) {
 	posit& operator=(const signed char rhs) {
@@ -191,29 +189,42 @@
 		}
 		return *this;
 	}
-<<<<<<< HEAD
 	posit& operator=(const long long rhs) {
 		value<63> v(rhs);
-=======
+		if (v.isZero()) {
+			setToZero();
+			return *this;
+		}
+		else if (v.isNegative()) {
+			convert(v);
+			take_2s_complement();
+		}
+		else {
+			convert(v);
+		}
+		return *this;
+	}
+	posit& operator=(const char rhs) {
+		value<8> v(rhs);
+		if (v.isZero()) {
+			setToZero();
+			return *this;
+		}
+		else if (v.isNegative()) {
+			convert(v);
+			take_2s_complement();
+		}
+		else {
+			convert(v);
+		}
+		return *this;
+	}
 	posit& operator=(const unsigned short rhs) {
 		value<16> v(rhs);
 		if (v.isZero()) {
 			setToZero();
 			return *this;
 		}
-		else {
-			convert(v);
-		}
-		convert(v);
-		return *this;
-	}
-	posit& operator=(const int rhs) {
-		value<32> v(rhs);
->>>>>>> 6ab04472
-		if (v.isZero()) {
-			setToZero();
-			return *this;
-		}
 		else if (v.isNegative()) {
 			convert(v);
 			take_2s_complement();
@@ -223,54 +234,8 @@
 		}
 		return *this;
 	}
-<<<<<<< HEAD
-	posit& operator=(const char rhs) {
-		value<8> v(rhs);
-		if (v.isZero()) {
-			setToZero();
-			return *this;
-		}
-		else if (v.isNegative()) {
-			convert(v);
-			take_2s_complement();
-		}
-		else {
-			convert(v);
-		}
-		return *this;
-	}
-	posit& operator=(const unsigned short rhs) {
-		value<16> v(rhs);
-=======
 	posit& operator=(const unsigned int rhs) {
 		value<32> v(rhs);
->>>>>>> 6ab04472
-		if (v.isZero()) {
-			setToZero();
-			return *this;
-		}
-<<<<<<< HEAD
-		else if (v.isNegative()) {
-			convert(v);
-			take_2s_complement();
-		}
-		else {
-			convert(v);
-		}
-		return *this;
-	}
-	posit& operator=(const unsigned int rhs) {
-		value<32> v(rhs);
-=======
-		else {
-			convert(v);
-		}
-		convert(v);
-		return *this;
-	}
-	posit& operator=(const long long rhs) {
-		value<64> v(rhs);
->>>>>>> 6ab04472
 		if (v.isZero()) {
 			setToZero();
 			return *this;
@@ -1120,62 +1085,6 @@
 
 #if POSIT_ENABLE_LITERALS
 	// posit - literal logic functions
-	// posit - size_t
-	template<size_t nnbits, size_t ees>
-	friend bool operator==(const posit<nnbits, ees>& lhs, size_t rhs);
-	template<size_t nnbits, size_t ees>
-	friend bool operator!=(const posit<nnbits, ees>& lhs, size_t rhs);
-	template<size_t nnbits, size_t ees>
-	friend bool operator< (const posit<nnbits, ees>& lhs, size_t rhs);
-	template<size_t nnbits, size_t ees>
-	friend bool operator> (const posit<nnbits, ees>& lhs, size_t rhs);
-	template<size_t nnbits, size_t ees>
-	friend bool operator<=(const posit<nnbits, ees>& lhs, size_t rhs);
-	template<size_t nnbits, size_t ees>
-	friend bool operator>=(const posit<nnbits, ees>& lhs, size_t rhs);
-	
-	// posit - signed char
-	template<size_t nnbits, size_t ees>
-	friend bool operator==(const posit<nnbits, ees>& lhs, signed char rhs);
-	template<size_t nnbits, size_t ees>
-	friend bool operator!=(const posit<nnbits, ees>& lhs, signed char rhs);
-	template<size_t nnbits, size_t ees>
-	friend bool operator< (const posit<nnbits, ees>& lhs, signed char rhs);
-	template<size_t nnbits, size_t ees>
-	friend bool operator> (const posit<nnbits, ees>& lhs, signed char rhs);
-	template<size_t nnbits, size_t ees>
-	friend bool operator<=(const posit<nnbits, ees>& lhs, signed char rhs);
-	template<size_t nnbits, size_t ees>
-	friend bool operator>=(const posit<nnbits, ees>& lhs, signed char rhs);
-	
-	// posit - short
-	template<size_t nnbits, size_t ees>
-	friend bool operator==(const posit<nnbits, ees>& lhs, short rhs);
-	template<size_t nnbits, size_t ees>
-	friend bool operator!=(const posit<nnbits, ees>& lhs, short rhs);
-	template<size_t nnbits, size_t ees>
-	friend bool operator< (const posit<nnbits, ees>& lhs, short rhs);
-	template<size_t nnbits, size_t ees>
-	friend bool operator> (const posit<nnbits, ees>& lhs, short rhs);
-	template<size_t nnbits, size_t ees>
-	friend bool operator<=(const posit<nnbits, ees>& lhs, short rhs);
-	template<size_t nnbits, size_t ees>
-	friend bool operator>=(const posit<nnbits, ees>& lhs, short rhs);
-
-    // posit - unsigned short
-    template<size_t nnbits, size_t ees>
-    friend bool operator==(const posit<nnbits, ees>& lhs, unsigned short rhs);
-    template<size_t nnbits, size_t ees>
-    friend bool operator!=(const posit<nnbits, ees>& lhs, unsigned short rhs);
-    template<size_t nnbits, size_t ees>
-    friend bool operator< (const posit<nnbits, ees>& lhs, unsigned short rhs);
-    template<size_t nnbits, size_t ees>
-    friend bool operator> (const posit<nnbits, ees>& lhs, unsigned short rhs);
-    template<size_t nnbits, size_t ees>
-    friend bool operator<=(const posit<nnbits, ees>& lhs, unsigned short rhs);
-    template<size_t nnbits, size_t ees>
-    friend bool operator>=(const posit<nnbits, ees>& lhs, unsigned short rhs);
-
 	// posit - int
 	template<size_t nnbits, size_t ees>
 	friend bool operator==(const posit<nnbits, ees>& lhs, int rhs);
@@ -1189,63 +1098,6 @@
 	friend bool operator<=(const posit<nnbits, ees>& lhs, int rhs);
 	template<size_t nnbits, size_t ees>
 	friend bool operator>=(const posit<nnbits, ees>& lhs, int rhs);
-
-    // posit - unsigned int
-    template<size_t nnbits, size_t ees>
-    friend bool operator==(const posit<nnbits, ees>& lhs, unsigned int rhs);
-    template<size_t nnbits, size_t ees>
-    friend bool operator!=(const posit<nnbits, ees>& lhs, unsigned int rhs);
-    template<size_t nnbits, size_t ees>
-    friend bool operator< (const posit<nnbits, ees>& lhs, unsigned int rhs);
-    template<size_t nnbits, size_t ees>
-    friend bool operator> (const posit<nnbits, ees>& lhs, unsigned int rhs);
-    template<size_t nnbits, size_t ees>
-    friend bool operator<=(const posit<nnbits, ees>& lhs, unsigned int rhs);
-    template<size_t nnbits, size_t ees>
-    friend bool operator>=(const posit<nnbits, ees>& lhs, unsigned int rhs);
-
-	// posit - long long
-	template<size_t nnbits, size_t ees>
-	friend bool operator==(const posit<nnbits, ees>& lhs, long long rhs);
-	template<size_t nnbits, size_t ees>
-	friend bool operator!=(const posit<nnbits, ees>& lhs, long long rhs);
-	template<size_t nnbits, size_t ees>
-	friend bool operator< (const posit<nnbits, ees>& lhs, long long rhs);
-	template<size_t nnbits, size_t ees>
-	friend bool operator> (const posit<nnbits, ees>& lhs, long long rhs);
-	template<size_t nnbits, size_t ees>
-	friend bool operator<=(const posit<nnbits, ees>& lhs, long long rhs);
-	template<size_t nnbits, size_t ees>
-	friend bool operator>=(const posit<nnbits, ees>& lhs, long long rhs);
-	
-	// posit - unsigned long long
-	template<size_t nnbits, size_t ees>
-	friend bool operator==(const posit<nnbits, ees>& lhs, unsigned long long rhs);
-	template<size_t nnbits, size_t ees>
-	friend bool operator!=(const posit<nnbits, ees>& lhs, unsigned long long rhs);
-	template<size_t nnbits, size_t ees>
-	friend bool operator< (const posit<nnbits, ees>& lhs, unsigned long long rhs);
-	template<size_t nnbits, size_t ees>
-	friend bool operator> (const posit<nnbits, ees>& lhs, unsigned long long rhs);
-	template<size_t nnbits, size_t ees>
-	friend bool operator<=(const posit<nnbits, ees>& lhs, unsigned long long rhs);
-	template<size_t nnbits, size_t ees>
-	friend bool operator>=(const posit<nnbits, ees>& lhs, unsigned long long rhs);
-	
-	// posit - float
-	template<size_t nnbits, size_t ees>
-	friend bool operator==(const posit<nnbits, ees>& lhs, float rhs);
-	template<size_t nnbits, size_t ees>
-	friend bool operator!=(const posit<nnbits, ees>& lhs, float rhs);
-	template<size_t nnbits, size_t ees>
-	friend bool operator< (const posit<nnbits, ees>& lhs, float rhs);
-	template<size_t nnbits, size_t ees>
-	friend bool operator> (const posit<nnbits, ees>& lhs, float rhs);
-	template<size_t nnbits, size_t ees>
-	friend bool operator<=(const posit<nnbits, ees>& lhs, float rhs);
-	template<size_t nnbits, size_t ees>
-	friend bool operator>=(const posit<nnbits, ees>& lhs, float rhs);
-	
 	// posit - double
 	template<size_t nnbits, size_t ees>
 	friend bool operator==(const posit<nnbits, ees>& lhs, double rhs);
@@ -1259,78 +1111,8 @@
 	friend bool operator<=(const posit<nnbits, ees>& lhs, double rhs);
 	template<size_t nnbits, size_t ees>
 	friend bool operator>=(const posit<nnbits, ees>& lhs, double rhs);
-	
-	// posit - long double
-	template<size_t nnbits, size_t ees>
-	friend bool operator==(const posit<nnbits, ees>& lhs, long double rhs);
-	template<size_t nnbits, size_t ees>
-	friend bool operator!=(const posit<nnbits, ees>& lhs, long double rhs);
-	template<size_t nnbits, size_t ees>
-	friend bool operator< (const posit<nnbits, ees>& lhs, long double rhs);
-	template<size_t nnbits, size_t ees>
-	friend bool operator> (const posit<nnbits, ees>& lhs, long double rhs);
-	template<size_t nnbits, size_t ees>
-	friend bool operator<=(const posit<nnbits, ees>& lhs, long double rhs);
-	template<size_t nnbits, size_t ees>
-	friend bool operator>=(const posit<nnbits, ees>& lhs, long double rhs);
 
 	// literal - posit logic functions
-	// size_t - posit
-	template<size_t nnbits, size_t ees>
-	friend bool operator==(size_t lhs, const posit<nnbits, ees>& rhs);
-	template<size_t nnbits, size_t ees>
-	friend bool operator!=(size_t lhs, const posit<nnbits, ees>& rhs);
-	template<size_t nnbits, size_t ees>
-	friend bool operator< (size_t lhs, const posit<nnbits, ees>& rhs);
-	template<size_t nnbits, size_t ees>
-	friend bool operator> (size_t lhs, const posit<nnbits, ees>& rhs);
-	template<size_t nnbits, size_t ees>
-	friend bool operator<=(size_t lhs, const posit<nnbits, ees>& rhs);
-	template<size_t nnbits, size_t ees>
-	friend bool operator>=(size_t lhs, const posit<nnbits, ees>& rhs);
-	
-	// signed char - posit
-	template<size_t nnbits, size_t ees>
-	friend bool operator==(signed char lhs, const posit<nnbits, ees>& rhs);
-	template<size_t nnbits, size_t ees>
-	friend bool operator!=(signed char lhs, const posit<nnbits, ees>& rhs);
-	template<size_t nnbits, size_t ees>
-	friend bool operator< (signed char lhs, const posit<nnbits, ees>& rhs);
-	template<size_t nnbits, size_t ees>
-	friend bool operator> (signed char lhs, const posit<nnbits, ees>& rhs);
-	template<size_t nnbits, size_t ees>
-	friend bool operator<=(signed char lhs, const posit<nnbits, ees>& rhs);
-	template<size_t nnbits, size_t ees>
-	friend bool operator>=(signed char lhs, const posit<nnbits, ees>& rhs);
-	
-	// short - posit
-	template<size_t nnbits, size_t ees>
-	friend bool operator==(short lhs, const posit<nnbits, ees>& rhs);
-	template<size_t nnbits, size_t ees>
-	friend bool operator!=(short lhs, const posit<nnbits, ees>& rhs);
-	template<size_t nnbits, size_t ees>
-	friend bool operator< (short lhs, const posit<nnbits, ees>& rhs);
-	template<size_t nnbits, size_t ees>
-	friend bool operator> (short lhs, const posit<nnbits, ees>& rhs);
-	template<size_t nnbits, size_t ees>
-	friend bool operator<=(short lhs, const posit<nnbits, ees>& rhs);
-	template<size_t nnbits, size_t ees>
-	friend bool operator>=(short lhs, const posit<nnbits, ees>& rhs);
-
-    // unsigned short - posit
-    template<size_t nnbits, size_t ees>
-    friend bool operator==(unsigned short lhs, const posit<nnbits, ees>& rhs);
-    template<size_t nnbits, size_t ees>
-    friend bool operator!=(unsigned short lhs, const posit<nnbits, ees>& rhs);
-    template<size_t nnbits, size_t ees>
-    friend bool operator< (unsigned short lhs, const posit<nnbits, ees>& rhs);
-    template<size_t nnbits, size_t ees>
-    friend bool operator> (unsigned short lhs, const posit<nnbits, ees>& rhs);
-    template<size_t nnbits, size_t ees>
-    friend bool operator<=(unsigned short lhs, const posit<nnbits, ees>& rhs);
-    template<size_t nnbits, size_t ees>
-    friend bool operator>=(unsigned short lhs, const posit<nnbits, ees>& rhs);
-    
 	// int - posit
 	template<size_t nnbits, size_t ees>
 	friend bool operator==(int lhs, const posit<nnbits, ees>& rhs);
@@ -1344,63 +1126,6 @@
 	friend bool operator<=(int lhs, const posit<nnbits, ees>& rhs);
 	template<size_t nnbits, size_t ees>
 	friend bool operator>=(int lhs, const posit<nnbits, ees>& rhs);
-
-    // unsigned int - posit
-    template<size_t nnbits, size_t ees>
-    friend bool operator==(unsigned int lhs, const posit<nnbits, ees>& rhs);
-    template<size_t nnbits, size_t ees>
-    friend bool operator!=(unsigned int lhs, const posit<nnbits, ees>& rhs);
-    template<size_t nnbits, size_t ees>
-    friend bool operator< (unsigned int lhs, const posit<nnbits, ees>& rhs);
-    template<size_t nnbits, size_t ees>
-    friend bool operator> (unsigned int lhs, const posit<nnbits, ees>& rhs);
-    template<size_t nnbits, size_t ees>
-    friend bool operator<=(unsigned int lhs, const posit<nnbits, ees>& rhs);
-    template<size_t nnbits, size_t ees>
-    friend bool operator>=(unsigned int lhs, const posit<nnbits, ees>& rhs);
-    
-	// long long - posit
-	template<size_t nnbits, size_t ees>
-	friend bool operator==(long long lhs, const posit<nnbits, ees>& rhs);
-	template<size_t nnbits, size_t ees>
-	friend bool operator!=(long long lhs, const posit<nnbits, ees>& rhs);
-	template<size_t nnbits, size_t ees>
-	friend bool operator< (long long lhs, const posit<nnbits, ees>& rhs);
-	template<size_t nnbits, size_t ees>
-	friend bool operator> (long long lhs, const posit<nnbits, ees>& rhs);
-	template<size_t nnbits, size_t ees>
-	friend bool operator<=(long long lhs, const posit<nnbits, ees>& rhs);
-	template<size_t nnbits, size_t ees>
-	friend bool operator>=(long long lhs, const posit<nnbits, ees>& rhs);
-	
-	// unsigned long long - posit
-	template<size_t nnbits, size_t ees>
-	friend bool operator==(unsigned long long lhs, const posit<nnbits, ees>& rhs);
-	template<size_t nnbits, size_t ees>
-	friend bool operator!=(unsigned long long lhs, const posit<nnbits, ees>& rhs);
-	template<size_t nnbits, size_t ees>
-	friend bool operator< (unsigned long long lhs, const posit<nnbits, ees>& rhs);
-	template<size_t nnbits, size_t ees>
-	friend bool operator> (unsigned long long lhs, const posit<nnbits, ees>& rhs);
-	template<size_t nnbits, size_t ees>
-	friend bool operator<=(unsigned long long lhs, const posit<nnbits, ees>& rhs);
-	template<size_t nnbits, size_t ees>
-	friend bool operator>=(unsigned long long lhs, const posit<nnbits, ees>& rhs);
-
-	// float - posit
-	template<size_t nnbits, size_t ees>
-	friend bool operator==(float lhs, const posit<nnbits, ees>& rhs);
-	template<size_t nnbits, size_t ees>
-	friend bool operator!=(float lhs, const posit<nnbits, ees>& rhs);
-	template<size_t nnbits, size_t ees>
-	friend bool operator< (float lhs, const posit<nnbits, ees>& rhs);
-	template<size_t nnbits, size_t ees>
-	friend bool operator> (float lhs, const posit<nnbits, ees>& rhs);
-	template<size_t nnbits, size_t ees>
-	friend bool operator<=(float lhs, const posit<nnbits, ees>& rhs);
-	template<size_t nnbits, size_t ees>
-	friend bool operator>=(float lhs, const posit<nnbits, ees>& rhs);
-	
 	// double - posit
 	template<size_t nnbits, size_t ees>
 	friend bool operator==(double lhs, const posit<nnbits, ees>& rhs);
@@ -1414,20 +1139,7 @@
 	friend bool operator<=(double lhs, const posit<nnbits, ees>& rhs);
 	template<size_t nnbits, size_t ees>
 	friend bool operator>=(double lhs, const posit<nnbits, ees>& rhs);
-	
-	// long double - posit
-	template<size_t nnbits, size_t ees>
-	friend bool operator==(long double lhs, const posit<nnbits, ees>& rhs);
-	template<size_t nnbits, size_t ees>
-	friend bool operator!=(long double lhs, const posit<nnbits, ees>& rhs);
-	template<size_t nnbits, size_t ees>
-	friend bool operator< (long double lhs, const posit<nnbits, ees>& rhs);
-	template<size_t nnbits, size_t ees>
-	friend bool operator> (long double lhs, const posit<nnbits, ees>& rhs);
-	template<size_t nnbits, size_t ees>
-	friend bool operator<=(long double lhs, const posit<nnbits, ees>& rhs);
-	template<size_t nnbits, size_t ees>
-	friend bool operator>=(long double lhs, const posit<nnbits, ees>& rhs);
+
 
 #endif // POSIT_ENABLE_LITERALS
 
@@ -1532,576 +1244,108 @@
 
 #if POSIT_ENABLE_LITERALS
 
-// posit - literal size_t logic operators
-template<size_t nbits, size_t es>
-inline bool operator==(const posit<nbits, es>& lhs, size_t rhs) {
-    return lhs == posit<nbits, es>(rhs);
-}
-template<size_t nbits, size_t es>
-inline bool operator!=(const posit<nbits, es>& lhs, size_t rhs) {
-    return !operator==(lhs, posit<nbits, es>(rhs));
-}
-template<size_t nbits, size_t es>
-inline bool operator< (const posit<nbits, es>& lhs, size_t rhs) {
-    return lessThan(lhs._raw_bits, posit<nbits, es>(rhs)._raw_bits);
-}
-template<size_t nbits, size_t es>
-inline bool operator> (const posit<nbits, es>& lhs, size_t rhs) {
-    return operator< (posit<nbits, es>(rhs), lhs);
-}
-template<size_t nbits, size_t es>
-inline bool operator<=(const posit<nbits, es>& lhs, size_t rhs) {
-    return operator< (lhs, posit<nbits, es>(rhs)) || operator==(lhs, posit<nbits, es>(rhs));
-}
-template<size_t nbits, size_t es>
-inline bool operator>=(const posit<nbits, es>& lhs, size_t rhs) {
-    return !operator<(lhs, posit<nbits, es>(rhs));
-}
-
-// literal size_t - posit logic operators
-template<size_t nbits, size_t es>
-inline bool operator==(size_t lhs, const posit<nbits, es>& rhs) {
-    return posit<nbits, es>(lhs) == rhs;
-}
-template<size_t nbits, size_t es>
-inline bool operator!=(size_t lhs, const posit<nbits, es>& rhs) {
-    return !operator==(posit<nbits, es>(lhs), rhs);
-}
-template<size_t nbits, size_t es>
-inline bool operator< (size_t lhs, const posit<nbits, es>& rhs) {
-    return lessThan(posit<nbits, es>(lhs)._raw_bits, rhs._raw_bits);
-}
-template<size_t nbits, size_t es>
-inline bool operator> (size_t lhs, const posit<nbits, es>& rhs) {
-    return operator< (posit<nbits, es>(lhs), rhs);
-}
-template<size_t nbits, size_t es>
-inline bool operator<=(size_t lhs, const posit<nbits, es>& rhs) {
-    return operator< (posit<nbits, es>(lhs), rhs) || operator==(posit<nbits, es>(lhs), rhs);
-}
-template<size_t nbits, size_t es>
-inline bool operator>=(size_t lhs, const posit<nbits, es>& rhs) {
-    return !operator<(posit<nbits, es>(lhs), rhs);
-}
-
-// posit - literal signed char logic operators
-template<size_t nbits, size_t es>
-inline bool operator==(const posit<nbits, es>& lhs, signed char rhs) {
-    return lhs == posit<nbits, es>(rhs);
-}
-template<size_t nbits, size_t es>
-inline bool operator!=(const posit<nbits, es>& lhs, signed char rhs) {
-    return !operator==(lhs, posit<nbits, es>(rhs));
-}
-template<size_t nbits, size_t es>
-inline bool operator< (const posit<nbits, es>& lhs, signed char rhs) {
-    return lessThan(lhs._raw_bits, posit<nbits, es>(rhs)._raw_bits);
-}
-template<size_t nbits, size_t es>
-inline bool operator> (const posit<nbits, es>& lhs, signed char rhs) {
-    return operator< (posit<nbits, es>(rhs), lhs);
-}
-template<size_t nbits, size_t es>
-inline bool operator<=(const posit<nbits, es>& lhs, signed char rhs) {
-    return operator< (lhs, posit<nbits, es>(rhs)) || operator==(lhs, posit<nbits, es>(rhs));
-}
-template<size_t nbits, size_t es>
-inline bool operator>=(const posit<nbits, es>& lhs, signed char rhs) {
-    return !operator<(lhs, posit<nbits, es>(rhs));
-}
-
-// literal signed char - posit logic operators
-template<size_t nbits, size_t es>
-inline bool operator==(signed char lhs, const posit<nbits, es>& rhs) {
-    return posit<nbits, es>(lhs) == rhs;
-}
-template<size_t nbits, size_t es>
-inline bool operator!=(signed char lhs, const posit<nbits, es>& rhs) {
-    return !operator==(posit<nbits, es>(lhs), rhs);
-}
-template<size_t nbits, size_t es>
-inline bool operator< (signed char lhs, const posit<nbits, es>& rhs) {
-    return lessThan(posit<nbits, es>(lhs)._raw_bits, rhs._raw_bits);
-}
-template<size_t nbits, size_t es>
-inline bool operator> (signed char lhs, const posit<nbits, es>& rhs) {
-    return operator< (posit<nbits, es>(lhs), rhs);
-}
-template<size_t nbits, size_t es>
-inline bool operator<=(signed char lhs, const posit<nbits, es>& rhs) {
-    return operator< (posit<nbits, es>(lhs), rhs) || operator==(posit<nbits, es>(lhs), rhs);
-}
-template<size_t nbits, size_t es>
-inline bool operator>=(signed char lhs, const posit<nbits, es>& rhs) {
-    return !operator<(posit<nbits, es>(lhs), rhs);
-}
-
-// posit - literal short logic operators
-template<size_t nbits, size_t es>
-inline bool operator==(const posit<nbits, es>& lhs, short rhs) {
-    return lhs == posit<nbits, es>(rhs);
-}
-template<size_t nbits, size_t es>
-inline bool operator!=(const posit<nbits, es>& lhs, short rhs) {
-    return !operator==(lhs, posit<nbits, es>(rhs));
-}
-template<size_t nbits, size_t es>
-inline bool operator< (const posit<nbits, es>& lhs, short rhs) {
-    return lessThan(lhs._raw_bits, posit<nbits, es>(rhs)._raw_bits);
-}
-template<size_t nbits, size_t es>
-inline bool operator> (const posit<nbits, es>& lhs, short rhs) {
-    return operator< (posit<nbits, es>(rhs), lhs);
-}
-template<size_t nbits, size_t es>
-inline bool operator<=(const posit<nbits, es>& lhs, short rhs) {
-    return operator< (lhs, posit<nbits, es>(rhs)) || operator==(lhs, posit<nbits, es>(rhs));
-}
-template<size_t nbits, size_t es>
-inline bool operator>=(const posit<nbits, es>& lhs, short rhs) {
-    return !operator<(lhs, posit<nbits, es>(rhs));
-}
-
-// literal short - posit logic operators
-template<size_t nbits, size_t es>
-inline bool operator==(short lhs, const posit<nbits, es>& rhs) {
-    return posit<nbits, es>(lhs) == rhs;
-}
-template<size_t nbits, size_t es>
-inline bool operator!=(short lhs, const posit<nbits, es>& rhs) {
-    return !operator==(posit<nbits, es>(lhs), rhs);
-}
-template<size_t nbits, size_t es>
-inline bool operator< (short lhs, const posit<nbits, es>& rhs) {
-    return lessThan(posit<nbits, es>(lhs)._raw_bits, rhs._raw_bits);
-}
-template<size_t nbits, size_t es>
-inline bool operator> (short lhs, const posit<nbits, es>& rhs) {
-    return operator< (posit<nbits, es>(lhs), rhs);
-}
-template<size_t nbits, size_t es>
-inline bool operator<=(short lhs, const posit<nbits, es>& rhs) {
-    return operator< (posit<nbits, es>(lhs), rhs) || operator==(posit<nbits, es>(lhs), rhs);
-}
-template<size_t nbits, size_t es>
-inline bool operator>=(short lhs, const posit<nbits, es>& rhs) {
-    return !operator<(posit<nbits, es>(lhs), rhs);
-}
-        
-// posit - literal unsigned short logic operators
-template<size_t nbits, size_t es>
-inline bool operator==(const posit<nbits, es>& lhs, unsigned short rhs) {
-    return lhs == posit<nbits, es>(rhs);
-}
-template<size_t nbits, size_t es>
-inline bool operator!=(const posit<nbits, es>& lhs, unsigned short rhs) {
-    return !operator==(lhs, posit<nbits, es>(rhs));
-}
-template<size_t nbits, size_t es>
-inline bool operator< (const posit<nbits, es>& lhs, unsigned short rhs) {
-    return lessThan(lhs._raw_bits, posit<nbits, es>(rhs)._raw_bits);
-}
-template<size_t nbits, size_t es>
-inline bool operator> (const posit<nbits, es>& lhs, unsigned short rhs) {
-    return operator< (posit<nbits, es>(rhs), lhs);
-}
-template<size_t nbits, size_t es>
-inline bool operator<=(const posit<nbits, es>& lhs, unsigned short rhs) {
-    return operator< (lhs, posit<nbits, es>(rhs)) || operator==(lhs, posit<nbits, es>(rhs));
-}
-template<size_t nbits, size_t es>
-inline bool operator>=(const posit<nbits, es>& lhs, unsigned short rhs) {
-    return !operator<(lhs, posit<nbits, es>(rhs));
-}
-
-// literal unsigned short - posit logic operators
-template<size_t nbits, size_t es>
-inline bool operator==(unsigned short lhs, const posit<nbits, es>& rhs) {
-    return posit<nbits, es>(lhs) == rhs;
-}
-template<size_t nbits, size_t es>
-inline bool operator!=(unsigned short lhs, const posit<nbits, es>& rhs) {
-    return !operator==(posit<nbits, es>(lhs), rhs);
-}
-template<size_t nbits, size_t es>
-inline bool operator< (unsigned short lhs, const posit<nbits, es>& rhs) {
-    return lessThan(posit<nbits, es>(lhs)._raw_bits, rhs._raw_bits);
-}
-template<size_t nbits, size_t es>
-inline bool operator> (unsigned short lhs, const posit<nbits, es>& rhs) {
-    return operator< (posit<nbits, es>(lhs), rhs);
-}
-template<size_t nbits, size_t es>
-inline bool operator<=(unsigned short lhs, const posit<nbits, es>& rhs) {
-    return operator< (posit<nbits, es>(lhs), rhs) || operator==(posit<nbits, es>(lhs), rhs);
-}
-template<size_t nbits, size_t es>
-inline bool operator>=(unsigned short lhs, const posit<nbits, es>& rhs) {
-    return !operator<(posit<nbits, es>(lhs), rhs);
-}
-
 // posit - literal int logic operators
 template<size_t nbits, size_t es>
 inline bool operator==(const posit<nbits, es>& lhs, int rhs) {
-    return lhs == posit<nbits, es>(rhs);
+	return lhs == posit<nbits, es>(rhs);
 }
 template<size_t nbits, size_t es>
 inline bool operator!=(const posit<nbits, es>& lhs, int rhs) {
-    return !operator==(lhs, posit<nbits, es>(rhs));
+	return !operator==(lhs, posit<nbits, es>(rhs));
 }
 template<size_t nbits, size_t es>
 inline bool operator< (const posit<nbits, es>& lhs, int rhs) {
-    return lessThan(lhs._raw_bits, posit<nbits, es>(rhs)._raw_bits);
+	return lessThan(lhs._raw_bits, posit<nbits, es>(rhs)._raw_bits);
 }
 template<size_t nbits, size_t es>
 inline bool operator> (const posit<nbits, es>& lhs, int rhs) {
-    return operator< (posit<nbits, es>(rhs), lhs);
+	return operator< (posit<nbits, es>(rhs), lhs);
 }
 template<size_t nbits, size_t es>
 inline bool operator<=(const posit<nbits, es>& lhs, int rhs) {
-    return operator< (lhs, posit<nbits, es>(rhs)) || operator==(lhs, posit<nbits, es>(rhs));
+	return operator< (lhs, posit<nbits, es>(rhs)) || operator==(lhs, posit<nbits, es>(rhs));
 }
 template<size_t nbits, size_t es>
 inline bool operator>=(const posit<nbits, es>& lhs, int rhs) {
-    return !operator<(lhs, posit<nbits, es>(rhs));
+	return !operator<(lhs, posit<nbits, es>(rhs));
 }
 
 // literal int - posit logic operators
 template<size_t nbits, size_t es>
 inline bool operator==(int lhs, const posit<nbits, es>& rhs) {
-    return posit<nbits, es>(lhs) == rhs;
+	return posit<nbits, es>(lhs) == rhs;
 }
 template<size_t nbits, size_t es>
 inline bool operator!=(int lhs, const posit<nbits, es>& rhs) {
-    return !operator==(posit<nbits, es>(lhs), rhs);
+	return !operator==(posit<nbits, es>(lhs), rhs);
 }
 template<size_t nbits, size_t es>
 inline bool operator< (int lhs, const posit<nbits, es>& rhs) {
-    return lessThan(posit<nbits, es>(lhs)._raw_bits, rhs._raw_bits);
+	return lessThan(posit<nbits, es>(lhs)._raw_bits, rhs._raw_bits);
 }
 template<size_t nbits, size_t es>
 inline bool operator> (int lhs, const posit<nbits, es>& rhs) {
-    return operator< (posit<nbits, es>(lhs), rhs);
+	return operator< (posit<nbits, es>(lhs), rhs);
 }
 template<size_t nbits, size_t es>
 inline bool operator<=(int lhs, const posit<nbits, es>& rhs) {
-    return operator< (posit<nbits, es>(lhs), rhs) || operator==(posit<nbits, es>(lhs), rhs);
+	return operator< (posit<nbits, es>(lhs), rhs) || operator==(posit<nbits, es>(lhs), rhs);
 }
 template<size_t nbits, size_t es>
 inline bool operator>=(int lhs, const posit<nbits, es>& rhs) {
-    return !operator<(posit<nbits, es>(lhs), rhs);
-}
-        
-// posit - literal unsigned int logic operators
-template<size_t nbits, size_t es>
-inline bool operator==(const posit<nbits, es>& lhs, unsigned int rhs) {
-    return lhs == posit<nbits, es>(rhs);
-}
-template<size_t nbits, size_t es>
-inline bool operator!=(const posit<nbits, es>& lhs, unsigned int rhs) {
-    return !operator==(lhs, posit<nbits, es>(rhs));
-}
-template<size_t nbits, size_t es>
-inline bool operator< (const posit<nbits, es>& lhs, unsigned int rhs) {
-    return lessThan(lhs._raw_bits, posit<nbits, es>(rhs)._raw_bits);
-}
-template<size_t nbits, size_t es>
-inline bool operator> (const posit<nbits, es>& lhs, unsigned int rhs) {
-    return operator< (posit<nbits, es>(rhs), lhs);
-}
-template<size_t nbits, size_t es>
-inline bool operator<=(const posit<nbits, es>& lhs, unsigned int rhs) {
-    return operator< (lhs, posit<nbits, es>(rhs)) || operator==(lhs, posit<nbits, es>(rhs));
-}
-template<size_t nbits, size_t es>
-inline bool operator>=(const posit<nbits, es>& lhs, unsigned int rhs) {
-    return !operator<(lhs, posit<nbits, es>(rhs));
-}
-
-// literal unsigned int - posit logic operators
-template<size_t nbits, size_t es>
-inline bool operator==(unsigned int lhs, const posit<nbits, es>& rhs) {
-    return posit<nbits, es>(lhs) == rhs;
-}
-template<size_t nbits, size_t es>
-inline bool operator!=(unsigned int lhs, const posit<nbits, es>& rhs) {
-    return !operator==(posit<nbits, es>(lhs), rhs);
-}
-template<size_t nbits, size_t es>
-inline bool operator< (unsigned int lhs, const posit<nbits, es>& rhs) {
-    return lessThan(posit<nbits, es>(lhs)._raw_bits, rhs._raw_bits);
-}
-template<size_t nbits, size_t es>
-inline bool operator> (unsigned int lhs, const posit<nbits, es>& rhs) {
-    return operator< (posit<nbits, es>(lhs), rhs);
-}
-template<size_t nbits, size_t es>
-inline bool operator<=(unsigned int lhs, const posit<nbits, es>& rhs) {
-    return operator< (posit<nbits, es>(lhs), rhs) || operator==(posit<nbits, es>(lhs), rhs);
-}
-template<size_t nbits, size_t es>
-inline bool operator>=(unsigned int lhs, const posit<nbits, es>& rhs) {
-    return !operator<(posit<nbits, es>(lhs), rhs);
-}
-
-// posit - literal long long logic operators
-template<size_t nbits, size_t es>
-inline bool operator==(const posit<nbits, es>& lhs, long long rhs) {
-    return lhs == posit<nbits, es>(rhs);
-}
-template<size_t nbits, size_t es>
-inline bool operator!=(const posit<nbits, es>& lhs, long long rhs) {
-    return !operator==(lhs, posit<nbits, es>(rhs));
-}
-template<size_t nbits, size_t es>
-inline bool operator< (const posit<nbits, es>& lhs, long long rhs) {
-    return lessThan(lhs._raw_bits, posit<nbits, es>(rhs)._raw_bits);
-}
-template<size_t nbits, size_t es>
-inline bool operator> (const posit<nbits, es>& lhs, long long rhs) {
-    return operator< (posit<nbits, es>(rhs), lhs);
-}
-template<size_t nbits, size_t es>
-inline bool operator<=(const posit<nbits, es>& lhs, long long rhs) {
-    return operator< (lhs, posit<nbits, es>(rhs)) || operator==(lhs, posit<nbits, es>(rhs));
-}
-template<size_t nbits, size_t es>
-inline bool operator>=(const posit<nbits, es>& lhs, long long rhs) {
-    return !operator<(lhs, posit<nbits, es>(rhs));
-}
-
-// literal long long - posit logic operators
-template<size_t nbits, size_t es>
-inline bool operator==(long long lhs, const posit<nbits, es>& rhs) {
-    return posit<nbits, es>(lhs) == rhs;
-}
-template<size_t nbits, size_t es>
-inline bool operator!=(long long lhs, const posit<nbits, es>& rhs) {
-    return !operator==(posit<nbits, es>(lhs), rhs);
-}
-template<size_t nbits, size_t es>
-inline bool operator< (long long lhs, const posit<nbits, es>& rhs) {
-    return lessThan(posit<nbits, es>(lhs)._raw_bits, rhs._raw_bits);
-}
-template<size_t nbits, size_t es>
-inline bool operator> (long long lhs, const posit<nbits, es>& rhs) {
-    return operator< (posit<nbits, es>(lhs), rhs);
-}
-template<size_t nbits, size_t es>
-inline bool operator<=(long long lhs, const posit<nbits, es>& rhs) {
-    return operator< (posit<nbits, es>(lhs), rhs) || operator==(posit<nbits, es>(lhs), rhs);
-}
-template<size_t nbits, size_t es>
-inline bool operator>=(long long lhs, const posit<nbits, es>& rhs) {
-    return !operator<(posit<nbits, es>(lhs), rhs);
-}
-
-// posit - literal unsigned long long logic operators
-template<size_t nbits, size_t es>
-inline bool operator==(const posit<nbits, es>& lhs, unsigned long long rhs) {
-    return lhs == posit<nbits, es>(rhs);
-}
-template<size_t nbits, size_t es>
-inline bool operator!=(const posit<nbits, es>& lhs, unsigned long long rhs) {
-    return !operator==(lhs, posit<nbits, es>(rhs));
-}
-template<size_t nbits, size_t es>
-inline bool operator< (const posit<nbits, es>& lhs, unsigned long long rhs) {
-    return lessThan(lhs._raw_bits, posit<nbits, es>(rhs)._raw_bits);
-}
-template<size_t nbits, size_t es>
-inline bool operator> (const posit<nbits, es>& lhs, unsigned long long rhs) {
-    return operator< (posit<nbits, es>(rhs), lhs);
-}
-template<size_t nbits, size_t es>
-inline bool operator<=(const posit<nbits, es>& lhs, unsigned long long rhs) {
-    return operator< (lhs, posit<nbits, es>(rhs)) || operator==(lhs, posit<nbits, es>(rhs));
-}
-template<size_t nbits, size_t es>
-inline bool operator>=(const posit<nbits, es>& lhs, unsigned long long rhs) {
-    return !operator<(lhs, posit<nbits, es>(rhs));
-}
-
-// literal unsigned long long - posit logic operators
-template<size_t nbits, size_t es>
-inline bool operator==(unsigned long long lhs, const posit<nbits, es>& rhs) {
-    return posit<nbits, es>(lhs) == rhs;
-}
-template<size_t nbits, size_t es>
-inline bool operator!=(unsigned long long lhs, const posit<nbits, es>& rhs) {
-    return !operator==(posit<nbits, es>(lhs), rhs);
-}
-template<size_t nbits, size_t es>
-inline bool operator< (unsigned long long lhs, const posit<nbits, es>& rhs) {
-    return lessThan(posit<nbits, es>(lhs)._raw_bits, rhs._raw_bits);
-}
-template<size_t nbits, size_t es>
-inline bool operator> (unsigned long long lhs, const posit<nbits, es>& rhs) {
-    return operator< (posit<nbits, es>(lhs), rhs);
-}
-template<size_t nbits, size_t es>
-inline bool operator<=(unsigned long long lhs, const posit<nbits, es>& rhs) {
-    return operator< (posit<nbits, es>(lhs), rhs) || operator==(posit<nbits, es>(lhs), rhs);
-}
-template<size_t nbits, size_t es>
-inline bool operator>=(unsigned long long lhs, const posit<nbits, es>& rhs) {
-    return !operator<(posit<nbits, es>(lhs), rhs);
-}
-
-// posit - literal float logic operators
-template<size_t nbits, size_t es>
-inline bool operator==(const posit<nbits, es>& lhs, float rhs) {
-    return lhs == posit<nbits, es>(rhs);
-}
-template<size_t nbits, size_t es>
-inline bool operator!=(const posit<nbits, es>& lhs, float rhs) {
-    return !operator==(lhs, posit<nbits, es>(rhs));
-}
-template<size_t nbits, size_t es>
-inline bool operator< (const posit<nbits, es>& lhs, float rhs) {
-    return lessThan(lhs._raw_bits, posit<nbits, es>(rhs)._raw_bits);
-}
-template<size_t nbits, size_t es>
-inline bool operator> (const posit<nbits, es>& lhs, float rhs) {
-    return operator< (posit<nbits, es>(rhs), lhs);
-}
-template<size_t nbits, size_t es>
-inline bool operator<=(const posit<nbits, es>& lhs, float rhs) {
-    return operator< (lhs, posit<nbits, es>(rhs)) || operator==(lhs, posit<nbits, es>(rhs));
-}
-template<size_t nbits, size_t es>
-inline bool operator>=(const posit<nbits, es>& lhs, float rhs) {
-    return !operator<(lhs, posit<nbits, es>(rhs));
-}
-
-// literal float - posit logic operators
-template<size_t nbits, size_t es>
-inline bool operator==(float lhs, const posit<nbits, es>& rhs) {
-    return posit<nbits, es>(lhs) == rhs;
-}
-template<size_t nbits, size_t es>
-inline bool operator!=(float lhs, const posit<nbits, es>& rhs) {
-    return !operator==(posit<nbits, es>(lhs), rhs);
-}
-template<size_t nbits, size_t es>
-inline bool operator< (float lhs, const posit<nbits, es>& rhs) {
-    return lessThan(posit<nbits, es>(lhs)._raw_bits, rhs._raw_bits);
-}
-template<size_t nbits, size_t es>
-inline bool operator> (float lhs, const posit<nbits, es>& rhs) {
-    return operator< (posit<nbits, es>(lhs), rhs);
-}
-template<size_t nbits, size_t es>
-inline bool operator<=(float lhs, const posit<nbits, es>& rhs) {
-    return operator< (posit<nbits, es>(lhs)), rhs || operator==(posit<nbits, es>(lhs), rhs);
-}
-template<size_t nbits, size_t es>
-inline bool operator>=(float lhs, const posit<nbits, es>& rhs) {
-    return !operator<(posit<nbits, es>(lhs), rhs);
+	return !operator<(posit<nbits, es>(lhs), rhs);
 }
 
 // posit - literal double logic operators
 template<size_t nbits, size_t es>
 inline bool operator==(const posit<nbits, es>& lhs, double rhs) {
-    return lhs == posit<nbits, es>(rhs);
+	return lhs == posit<nbits, es>(rhs);
 }
 template<size_t nbits, size_t es>
 inline bool operator!=(const posit<nbits, es>& lhs, double rhs) {
-    return !operator==(lhs, posit<nbits, es>(rhs));
+	return !operator==(lhs, posit<nbits, es>(rhs));
 }
 template<size_t nbits, size_t es>
 inline bool operator< (const posit<nbits, es>& lhs, double rhs) {
-    return lessThan(lhs._raw_bits, posit<nbits, es>(rhs)._raw_bits);
+	return lessThan(lhs._raw_bits, posit<nbits, es>(rhs)._raw_bits);
 }
 template<size_t nbits, size_t es>
 inline bool operator> (const posit<nbits, es>& lhs, double rhs) {
-    return operator< (posit<nbits, es>(rhs), lhs);
+	return operator< (posit<nbits, es>(rhs), lhs);
 }
 template<size_t nbits, size_t es>
 inline bool operator<=(const posit<nbits, es>& lhs, double rhs) {
-    return operator< (lhs, posit<nbits, es>(rhs)) || operator==(lhs, posit<nbits, es>(rhs));
+	return operator< (lhs, posit<nbits, es>(rhs)) || operator==(lhs, posit<nbits, es>(rhs));
 }
 template<size_t nbits, size_t es>
 inline bool operator>=(const posit<nbits, es>& lhs, double rhs) {
-    return !operator<(lhs, posit<nbits, es>(rhs));
+	return !operator<(lhs, posit<nbits, es>(rhs));
 }
 
 // literal double  - posit logic operators
 template<size_t nbits, size_t es>
 inline bool operator==(double lhs, const posit<nbits, es>& rhs) {
-    return posit<nbits, es>(lhs) == rhs;
+	return posit<nbits, es>(lhs) == rhs;
 }
 template<size_t nbits, size_t es>
 inline bool operator!=(double lhs, const posit<nbits, es>& rhs) {
-    return !operator==(posit<nbits, es>(lhs), rhs);
+	return !operator==(posit<nbits, es>(lhs), rhs);
 }
 template<size_t nbits, size_t es>
 inline bool operator< (double lhs, const posit<nbits, es>& rhs) {
-    return lessThan(posit<nbits, es>(lhs)._raw_bits, rhs._raw_bits);
+	return lessThan(posit<nbits, es>(lhs)._raw_bits, rhs._raw_bits);
 }
 template<size_t nbits, size_t es>
 inline bool operator> (double lhs, const posit<nbits, es>& rhs) {
-    return operator< (posit<nbits, es>(lhs), rhs);
+	return operator< (posit<nbits, es>(lhs), rhs);
 }
 template<size_t nbits, size_t es>
 inline bool operator<=(double lhs, const posit<nbits, es>& rhs) {
-    return operator< (posit<nbits, es>(lhs)), rhs || operator==(posit<nbits, es>(lhs), rhs);
+	return operator< (posit<nbits, es>(lhs)), rhs || operator==(posit<nbits, es>(lhs), rhs);
 }
 template<size_t nbits, size_t es>
 inline bool operator>=(double lhs, const posit<nbits, es>& rhs) {
-    return !operator<(posit<nbits, es>(lhs), rhs);
-}
-
-// posit - literal long double logic operators
-template<size_t nbits, size_t es>
-inline bool operator==(const posit<nbits, es>& lhs, long double rhs) {
-    return lhs == posit<nbits, es>(rhs);
-}
-template<size_t nbits, size_t es>
-inline bool operator!=(const posit<nbits, es>& lhs, long double rhs) {
-    return !operator==(lhs, posit<nbits, es>(rhs));
-}
-template<size_t nbits, size_t es>
-inline bool operator< (const posit<nbits, es>& lhs, long double rhs) {
-    return lessThan(lhs._raw_bits, posit<nbits, es>(rhs)._raw_bits);
-}
-template<size_t nbits, size_t es>
-inline bool operator> (const posit<nbits, es>& lhs, long double rhs) {
-    return operator< (posit<nbits, es>(rhs), lhs);
-}
-template<size_t nbits, size_t es>
-inline bool operator<=(const posit<nbits, es>& lhs, long double rhs) {
-    return operator< (lhs, posit<nbits, es>(rhs)) || operator==(lhs, posit<nbits, es>(rhs));
-}
-template<size_t nbits, size_t es>
-inline bool operator>=(const posit<nbits, es>& lhs, long double rhs) {
-    return !operator<(lhs, posit<nbits, es>(rhs));
-}
-
-// literal long double  - posit logic operators
-template<size_t nbits, size_t es>
-inline bool operator==(long double lhs, const posit<nbits, es>& rhs) {
-    return posit<nbits, es>(lhs) == rhs;
-}
-template<size_t nbits, size_t es>
-inline bool operator!=(long double lhs, const posit<nbits, es>& rhs) {
-    return !operator==(posit<nbits, es>(lhs), rhs);
-}
-template<size_t nbits, size_t es>
-inline bool operator< (long double lhs, const posit<nbits, es>& rhs) {
-    return lessThan(posit<nbits, es>(lhs)._raw_bits, rhs._raw_bits);
-}
-template<size_t nbits, size_t es>
-inline bool operator> (long double lhs, const posit<nbits, es>& rhs) {
-    return operator< (posit<nbits, es>(lhs), rhs);
-}
-template<size_t nbits, size_t es>
-inline bool operator<=(long double lhs, const posit<nbits, es>& rhs) {
-    return operator< (posit<nbits, es>(lhs)), rhs || operator==(posit<nbits, es>(lhs), rhs);
-}
-template<size_t nbits, size_t es>
-inline bool operator>=(long double lhs, const posit<nbits, es>& rhs) {
-    return !operator<(posit<nbits, es>(lhs), rhs);
+	return !operator<(posit<nbits, es>(lhs), rhs);
 }
 
 // BINARY ADDITION

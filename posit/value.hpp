--- conflicted
+++ resolved
@@ -24,7 +24,7 @@
 			static constexpr size_t fhbits = fbits + 1;    // number of fraction bits including the hidden bit
 			value() : _sign(false), _scale(0), _nrOfBits(fbits), _zero(true), _inf(false), _nan(false) {}
 			value(bool sign, int scale, const bitblock<fbits>& fraction_without_hidden_bit, bool zero = true, bool inf = false) : _sign(sign), _scale(scale), _nrOfBits(fbits), _fraction(fraction_without_hidden_bit), _inf(inf), _zero(zero), _nan(false) {}
-<<<<<<< HEAD
+
 			// value(const size_t initial_value)            { *this = initial_value; }
 			value(const signed char initial_value)        { *this = initial_value; }
 			value(const short initial_value)              { *this = initial_value; }
@@ -37,45 +37,8 @@
 			value(const float initial_value)              { *this = initial_value; }
 			value(const double initial_value)             { *this = initial_value; }
 			value(const long double initial_value)        { *this = initial_value; }
-			value(const value& rhs) { *this = rhs; }
-=======
-			value(const size_t initial_value) {
-				*this = initial_value;
-			}
-			value(const signed char initial_value) {
-				*this = initial_value;
-			}
-			value(const short initial_value) {
-				*this = initial_value;
-			}
-			value(const unsigned short initial_value) {
-				*this = initial_value;
-			}
-			value(const int initial_value) {
-				*this = initial_value;
-			}
-			value(const unsigned int initial_value) {
-				*this = initial_value;
-			}
-			value(const long long initial_value) {
-				*this = initial_value;
-			}
-			value(const unsigned long long initial_value) {
-				*this = initial_value;
-			}
-			value(const float initial_value) {
-				*this = initial_value;
-			}
-			value(const double initial_value) {
-				*this = initial_value;
-			}
-			value(const long double initial_value) {
-				*this = initial_value;
-			}
-			value(const value& rhs) {
-				*this = rhs;
-			}
->>>>>>> 9d7e595b
+			value(const value& rhs)                       { *this = rhs; }
+
 			value& operator=(const value& rhs) {
 				_sign	  = rhs._sign;
 				_scale	  = rhs._scale;
@@ -88,6 +51,10 @@
 			}
 			value<fbits>& operator=(const signed char rhs) {
 				*this = (long long)(rhs);
+				return *this;
+			}
+			value<fbits>& operator=(const char rhs) {
+				*this = (unsigned long long)(rhs);
 				return *this;
 			}
 			value<fbits>& operator=(const short rhs) {
@@ -133,18 +100,6 @@
 						if (_trace_conversion) std::cout << "int64 " << rhs << " sign " << _sign << " scale " << _scale << " fraction b" << _fraction << std::dec << std::endl;
 					}
 				}
-				return *this;
-			}
-			value<fbits>& operator=(const char rhs) {
-				*this = (unsigned long long)(rhs);
-				return *this;
-			}
-			value<fbits>& operator=(const unsigned short rhs) {
-				*this = (unsigned long long)(rhs);
-				return *this;
-			}
-			value<fbits>& operator=(const unsigned int rhs) {
-				*this = (unsigned long long)(rhs);
 				return *this;
 			}
 			value<fbits>& operator=(const unsigned long long rhs) {

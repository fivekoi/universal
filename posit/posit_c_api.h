--- conflicted
+++ resolved
@@ -112,14 +112,6 @@
 	// C API function definitions
 
 	//////////////////////////////////////////////////////////////////////
-<<<<<<< HEAD
-	// Important posit constants
-	static const posit8_t  NAR8  = { 0x80 };
-	static const posit16_t NAR16 = { 0x00, 0x80 };
-	static const posit32_t NAR32 = { 0x00, 0x00, 0x00, 0x80 };
-	static const posit64_t NAR64 = {
-		0x00, 0x00, 0x00, 0x00, 0x00, 0x00, 0x00, 0x80,
-=======
 	// Important posit constants // we a storing this in little endian
 	static const posit8_t  NAR8  = { 
 		0x80 
@@ -132,7 +124,6 @@
 	};
 	static const posit64_t NAR64 = { 
 		0x00, 0x00, 0x00, 0x00, 0x00, 0x00, 0x00, 0x80, 
->>>>>>> cd33d3aa
 	};
 	static const posit128_t NAR128 = {{
 		0x00, 0x00, 0x00, 0x00, 0x00, 0x00, 0x00, 0x00,
@@ -174,13 +165,8 @@
 	posit128_str_SIZE = 40,
 	#define posit128_str_SIZE posit128_str_SIZE
 
-<<<<<<< HEAD
-	/// TODO: I don't know the max size of a printed posit256 but it should be less than 80
-	posit256_str_SIZE = 80
-=======
 	/// report posit format for posit128_t. str must be at least 40 characters in size:  128.4x1234567812345678123456781234567812345678123456781234567812345678p + /0 is 72 chars
 	posit256_str_SIZE = 72
->>>>>>> cd33d3aa
 	#define posit256_str_SIZE posit256_str_SIZE
 };
 
@@ -287,11 +273,7 @@
 	posit32_t: 			POSIT_GLUE5(posit,nbits,_,op,p32), \
 	posit64_t: 			POSIT_GLUE5(posit,nbits,_,op,p64), \
 	posit128_t: 		POSIT_GLUE5(posit,nbits,_,op,p128), \
-<<<<<<< HEAD
-	posit256_t: 		POSIT_GLUE5(posit,nbits,_,op,p256) \
-=======
 	posit256_t:			POSIT_GLUE5(posit,nbits,_,op,p256) \
->>>>>>> cd33d3aa
 )
 #define POSIT_OP2X(nbits, op, x) _Generic((x), \
 	long double: 		POSIT_GLUE5(posit,nbits,_,ld,op), \
@@ -308,11 +290,7 @@
 	posit32_t: 			POSIT_GLUE5(posit,nbits,_,p32,op), \
 	posit64_t: 			POSIT_GLUE5(posit,nbits,_,p64,op), \
 	posit128_t: 		POSIT_GLUE5(posit,nbits,_,p128,op), \
-<<<<<<< HEAD
-	posit256_t: 		POSIT_GLUE5(posit,nbits,_,p256,op) \
-=======
 	posit256_t:			POSIT_GLUE5(posit,nbits,_,p256,op) \
->>>>>>> cd33d3aa
 )
 
 #define POSIT_GENERIC_OP(p,x,op) (_Generic((p), \
@@ -321,22 +299,14 @@
 	posit32_t:          POSIT_OP2(32, op, (x)), \
 	posit64_t:          POSIT_OP2(64, op, (x)), \
 	posit128_t:         POSIT_OP2(128, op, (x)), \
-<<<<<<< HEAD
-    posit256_t:         POSIT_OP2(256, op, (x)), \
-=======
 	posit256_t:         POSIT_OP2(256, op, (x)), \
->>>>>>> cd33d3aa
 	default: _Generic((x), \
 		posit8_t:       POSIT_OP2X(8, op, (p)), \
 		posit16_t:      POSIT_OP2X(16, op, (p)), \
 		posit32_t:      POSIT_OP2X(32, op, (p)), \
 		posit64_t:      POSIT_OP2X(64, op, (p)), \
 		posit128_t:     POSIT_OP2X(128, op, (p)), \
-<<<<<<< HEAD
-        posit256_t:     POSIT_OP2X(256, op, (p)) \
-=======
 		posit256_t:		POSIT_OP2X(256, op, (p)) \
->>>>>>> cd33d3aa
 	) \
 )((p),(x)))
 #define posit_add(p, x) POSIT_GENERIC_OP(p,x,add)
@@ -351,11 +321,7 @@
 	posit32_t: POSIT_GLUE(posit32_,op), \
 	posit64_t: POSIT_GLUE(posit64_,op), \
 	posit128_t: POSIT_GLUE(posit128_,op), \
-<<<<<<< HEAD
-    posit256_t: POSIT_GLUE(posit256_,op) \
-=======
 	posit256_t: POSIT_GLUE(posit256_, op) \
->>>>>>> cd33d3aa
 )
 #define posit_str(buf, p)   POSIT_GENETIC1(p, str)((buf), (p))
 #define posit_sqrt(p)       POSIT_GENETIC1(p, sqrt)(p)

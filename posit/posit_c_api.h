--- conflicted
+++ resolved
@@ -101,19 +101,11 @@
 
 	//////////////////////////////////////////////////////////////////////
 	// Important posit constants
-<<<<<<< HEAD
 	static const posit8_t  NAR8  = { 0x80 };
 	static const posit16_t NAR16 = { 0x8000 };
 	static const posit32_t NAR32 = { 0x80000000 };
 	static const posit64_t NAR64 = { 0x8000000000000000 };
 	static const posit128_t NAR128 = {{   // we a storing this in little endian
-=======
-	static const posit8_t  NAR8  = 0x80;
-	static const posit16_t NAR16 = 0x8000;
-	static const posit32_t NAR32 = 0x80000000;
-	static const posit64_t NAR64 = 0x8000000000000000;
-	static const posit128_t NAR128 = {{   // we are storing this in little endian
->>>>>>> fe81f0cf
 		0x00, 0x00, 0x00, 0x00, 0x00, 0x00, 0x00, 0x00,
 		0x00, 0x00, 0x00, 0x00, 0x00, 0x00, 0x00, 0x80,
 	}};
@@ -131,8 +123,6 @@
 	static const posit64_t  ZERO64 = { 0 };
 	static const posit128_t ZERO128 = {{ 0 }};
 	static const posit256_t ZERO256 = {{ 0 }};
-
-<<<<<<< HEAD
 
 enum {
 	/// report posit format for posit8_t. str must be at least 8 characters in size:    8.0x40p + /0 is 8 chars
@@ -326,127 +316,6 @@
 
 #endif // POSIT_NO_GENERICS
 
-=======
-	///////////////////////////////////////////////////////////////
-	/////////        output
-
-// posit format size helpers
-#define POSIT_FORMAT8_SIZE 8
-#define POSIT_FORMAT16_SIZE 11
-#define POSIT_FORMAT32_SIZE 15
-#define POSIT_FORMAT64_SIZE 23
-#define POSIT_FORMAT128_SIZE 40
-#define POSIT_FORMAT256_SIZE 72
-	/// report posit format for posit8_t. str must be at least 8 characters in size:    8.0x40p + /0 is 8 chars
-	void posit_format8(posit8_t a, char* str);
-	/// report posit format for posit16_t. str must be at least 11 characters in size:  16.1x4000p + /0 is 11 chars
-	void posit_format16(posit16_t a, char* str);
-	/// report posit format for posit32_t. str must be at least 15 characters in size:  32.2x40000000p + /0 is 15 chars
-	void posit_format32(posit32_t a, char* str);
-	/// report posit format for posit64_t. str must be at least 23 characters in size:  64.3x1234567812345678p + /0 is 23 chars
-	void posit_format64(posit64_t a, char* str);
-	/// report posit format for posit128_t. str must be at least 40 characters in size:  128.4x12345678123456781234567812345678p + /0 is 40 chars
-	void posit_format128(posit128_t a, char* str);
-	/// report posit format for posit256_t. str must be at least 72 characters in size:  256.5x1234567812345678123456781234567812345678123456781234567812345678p + /0 is 72 chars
-	void posit_format256(posit256_t a, char* str);
-
-	// casts to double
-	double      posit_value8(posit8_t a);
-	double      posit_value16(posit16_t a);
-	double      posit_value32(posit32_t a);
-	long double posit_value64(posit64_t a);
-	long double posit_value128(posit128_t a);
-	long double posit_value256(posit256_t a);
-
-	// Raw bit assignments
-	// small posits don't need help as you can simply assign to them directly
-	// helper for the bigger posit to make it easier to create them
-	posit128_t posit_assign128(unsigned long long lower, unsigned long long upper);
-	posit256_t posit_assign256(unsigned long long lower0, unsigned long long lower1, unsigned long long lower2, unsigned long long lower3);
-
-	// Integer assignments
-	posit8_t   posit_assign8i(int  a);
-	posit16_t  posit_assign16i(int a);
-	posit32_t  posit_assign32i(long a);
-	posit64_t  posit_assign64i(long long a);
-	posit128_t posit_assign128i(long long a);
-	posit256_t posit_assign256i(long long a);
-
-	// IEEE floating point assignments
-	posit8_t   posit_assign8f(float  a);
-	posit16_t  posit_assign16f(float a);
-	posit32_t  posit_assign32f(double a);
-	posit64_t  posit_assign64f(long double a);
-	posit128_t posit_assign128f(long double a);
-	posit256_t posit_assign256f(long double a);
-
-	// Addition
-	posit8_t   posit_add8  (posit8_t  a, posit8_t  b);
-	posit16_t  posit_add16 (posit16_t a, posit16_t b);
-	posit32_t  posit_add32 (posit32_t a, posit32_t b);
-	posit64_t  posit_add64 (posit64_t a, posit64_t b);
-	posit128_t posit_add128(posit128_t a, posit128_t b);
-	posit256_t posit_add256(posit256_t a, posit256_t b);
-	// Subtraction
-	posit8_t   posit_sub8  (posit8_t  a, posit8_t  b);
-	posit16_t  posit_sub16 (posit16_t a, posit16_t b);
-	posit32_t  posit_sub32 (posit32_t a, posit32_t b);
-	posit64_t  posit_sub64 (posit64_t a, posit64_t b);
-	posit128_t posit_sub128(posit128_t a, posit128_t b);
-	posit256_t posit_sub256(posit256_t a, posit256_t b);
-	// Multiplication
-	posit8_t   posit_mul8  (posit8_t  a, posit8_t  b);
-	posit16_t  posit_mul16 (posit16_t a, posit16_t b);
-	posit32_t  posit_mul32 (posit32_t a, posit32_t b);
-	posit64_t  posit_mul64 (posit64_t a, posit64_t b);
-	posit128_t posit_mul128(posit128_t a, posit128_t b);
-	posit256_t posit_mul256(posit256_t a, posit256_t b);
-	// Division
-	posit8_t   posit_div8  (posit8_t  a, posit8_t  b);
-	posit16_t  posit_div16 (posit16_t a, posit16_t b);
-	posit32_t  posit_div32 (posit32_t a, posit32_t b);
-	posit64_t  posit_div64 (posit64_t a, posit64_t b);
-	posit128_t posit_div128(posit128_t a, posit128_t b);
-	posit256_t posit_div256(posit256_t a, posit256_t b);
-	// Square Root
-	posit8_t   posit_sqrt8(posit8_t  a);
-	posit16_t  posit_sqrt16(posit16_t a);
-	posit32_t  posit_sqrt32(posit32_t a);
-	posit64_t  posit_sqrt64(posit64_t a);
-	posit128_t posit_sqrt128(posit128_t a);
-	posit256_t posit_sqrt256(posit256_t a);
-	// Natural Logarithm 
-	posit8_t   posit_log8(posit8_t  a);
-	posit16_t  posit_log16(posit16_t a);
-	posit32_t  posit_log32(posit32_t a);
-	posit64_t  posit_log64(posit64_t a);
-	posit128_t posit_log128(posit128_t a);
-	posit256_t posit_log256(posit256_t a);
-	// Exponent 
-	posit8_t   posit_exp8(posit8_t  a);
-	posit16_t  posit_exp16(posit16_t a);
-	posit32_t  posit_exp32(posit32_t a);
-	posit64_t  posit_exp64(posit64_t a);
-	posit128_t posit_exp128(posit128_t a);
-	posit256_t posit_exp256(posit256_t a);
-
-	// logic operators
-	// equal: true if a == b, false otherwise
-	bool       posit_equal8(posit8_t a, posit8_t b);
-	bool       posit_equal16(posit16_t a, posit16_t b);
-	bool       posit_equal32(posit32_t a, posit32_t b);
-	bool       posit_equal64(posit64_t a, posit64_t b);
-	bool       posit_equal128(posit128_t a, posit128_t b);
-	bool       posit_equal256(posit256_t a, posit256_t b);
-	// compare: -1 if a < b, 0 if a == b, +1 if a > b
-	int        posit_cmp8(posit8_t a, posit8_t b);
-	int        posit_cmp16(posit16_t a, posit16_t b);
-	int        posit_cmp32(posit32_t a, posit32_t b);
-	int        posit_cmp64(posit64_t a, posit64_t b);
-	int        posit_cmp128(posit128_t a, posit128_t b);
-	int        posit_cmp256(posit256_t a, posit256_t b);
->>>>>>> fe81f0cf
-
 #ifdef __cplusplus
 }
 #endif
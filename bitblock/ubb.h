// Copyright (C) 2001-2018 Free Software Foundation, Inc.
//
// This file is part of the GNU ISO C++ Library.  This library is free
// software; you can redistribute it and/or modify it under the
// terms of the GNU General Public License as published by the
// Free Software Foundation; either version 3, or (at your option)
// any later version.

// This library is distributed in the hope that it will be useful,
// but WITHOUT ANY WARRANTY; without even the implied warranty of
// MERCHANTABILITY or FITNESS FOR A PARTICULAR PURPOSE.  See the
// GNU General Public License for more details.

// Under Section 7 of GPL version 3, you are granted additional
// permissions described in the GCC Runtime Library Exception, version
// 3.1, as published by the Free Software Foundation.

// You should have received a copy of the GNU General Public License and
// a copy of the GCC Runtime Library Exception along with this program;
// see the files COPYING3 and COPYING.RUNTIME respectively.  If not, see
// <http://www.gnu.org/licenses/>.

// Adapted from SGI implementation, the copyright for which is include:
/*
 * Copyright (c) 1998
 * Silicon Graphics Computer Systems, Inc.
 *
 * Permission to use, copy, modify, distribute and sell this software
 * and its documentation for any purpose is hereby granted without fee,
 * provided that the above copyright notice appear in all copies and
 * that both that copyright notice and this permission notice appear
 * in supporting documentation.  Silicon Graphics makes no
 * representations about the suitability of this software for any
 * purpose.  It is provided "as is" without express or implied warranty.
 */

/** @file bitblock/ubb.h
 *  Block-based modification of stdlib bitset.
 */

#ifndef UBB_H /* Universal bitblock */
#define UBB_H 1

using namespace std;

namespace universal_bitset {

        // Ideally, word-sized for target.
//      typedef unsigned char WordT; 
//      typedef unsigned int WordT;
        typedef unsigned long WordT;
//      typedef unsigned long long WordT;

#ifndef __CHAR_BIT__
#define __CHAR_BIT__ 8
#endif

#define UBB_BITS_PER_WORD  (__CHAR_BIT__ * sizeof(WordT))

#define UBB_BITS_PER_ULL (__CHAR_BIT__ * sizeof(unsigned long long))

#define UBB_WORDS(bits) ((bits + UBB_BITS_PER_WORD - 1) / UBB_BITS_PER_WORD)

#if defined(__clang__)
 /* Clang/LLVM. ---------------------------------------------- */
        typedef __128bitdd double_double;

#elif defined(__ICC) || defined(__INTEL_COMPILER)
 /* Intel ICC/ICPC. ------------------------------------------ */
        typedef __128bitdd double_double;

#elif defined(__GNUC__) || defined(__GNUG__)
 /* GNU GCC/G++. --------------------------------------------- */

#define ctz(x) __builtin_ctz(x)
#define ctzl(x) __builtin_ctzl(x)
#define popcnt(x) __builtin_popcount(x)
#define popcntl(x) __builtin_popcountl(x)
#define clearmemory(dst,val,size) __builtin_memset(dst,val,size)

#elif defined(__HP_cc) || defined(__HP_aCC)
 /* Hewlett-Packard C/aC++. ---------------------------------- */

#elif defined(__IBMC__) || defined(__IBMCPP__)
 /* IBM XL C/C++. -------------------------------------------- */

#elif defined(_MSC_VER)
 /* Microsoft Visual Studio. --------------------------------- */

#include <intrin.h>
#pragma intrinsic(_BitScanForward)
#pragma intrinsic(_BitScanForward64)
#define clearmemory(dst,val,size) memset(dst,val,size)

#pragma warning( push )
#pragma warning( disable : 4146)
// disable this warning: as the logic is correct
// warning C4146 : unary minus operator applied to unsigned type, result still unsigned

#define ctz(x)  __lzcnt(x)
#define ctzl(x) __lzcnt64(x)
#define popcnt(x)  __popcnt(x)
#define popcntl(x) __popcnt64(x)

  /* Exit?
        static inline uint32_t clz(uint32_t x) {
                x |= (x >> 1);
                x |= (x >> 2);
                x |= (x >> 4);
                x |= (x >> 8);
                x |= (x >> 16);
                return 32 - popcnt(x);
        }
        static inline uint32_t clzl(uint64_t x) {
                x |= (x >> 1);
                x |= (x >> 2);
                x |= (x >> 4);
                x |= (x >> 8);
                x |= (x >> 16);
                x |= (x >> 32);
                return 64 - popcntl(x);
        }


  static inline uint32_t ctz(uint32_t x) {
    return popcnt((x & -x) - 1);
  }

  static inline uint32_t ctzl(uint64_t x) {
    return popcntl((x & -x) - 1);
  }
  */

#pragma warning( pop ) 

#elif defined(__PGI)
 /* Portland Group PGCC/PGCPP. ------------------------------- */

#elif defined(__SUNPRO_C) || defined(__SUNPRO_CC)
 /* Oracle Solaris Studio. ----------------------------------- */

#endif

#define leadzeroes(x) (sizeof(WordT) > 4 ? ctzl(x) : ctz(x))
#define popcount(x) (sizeof(WordT) > 4 ? popcntl(x) : popcnt(x)) 


  /**
   *  Base class, general case.  It is a class invariant that Nw will be
   *  nonnegative.
   *
   *  See documentation for bitset.
  */
        template<size_t Nw>
        struct BaseBitset
        {

                /// 0 is the least significant word.
                WordT           M_w[Nw];

                constexpr BaseBitset() noexcept
                        : M_w() { }

<<<<<<< HEAD

                constexpr BaseBitset(unsigned long long val) noexcept
                {
                        for (size_t i = 0; i < Nw; ++i) {
                                M_w[i] = WordT(val);
                                val >>= 8 * sizeof(WordT);
                        }
                }
=======
#if __cplusplus >= 201402L
    constexpr
#endif
		BaseBitset(unsigned long long val) noexcept
		{
			for (size_t i = 0; i < Nw; ++i) {
				M_w[i] = WordT(val);
				val >>= 8 * sizeof(WordT);
			}
		}
>>>>>>> 9b56b3c1

                /**
                   @brief Finds leading bit of value passed.

                   @param val is said value.

                   @return leading bit position, if any, else -1.
                 */
                static int
                        S_getMSB(const WordT& val) {
                        WordT onesTail = val | val >> 1;
                        onesTail |= onesTail >> 2;
                        onesTail |= onesTail >> 4;
                        onesTail |= onesTail >> 8;
                        onesTail |= onesTail >> (sizeof(WordT) > 2 ? 16 : 0);
                        onesTail |= onesTail >> (sizeof(WordT) > 4 ? 32 : 0);
                        return popcntl(onesTail) - 1;
                }

                /**
                   @brief increments the value passed.

                   @param[in, out] value to be incremented.

                   @return true iff (unsigned) increment precipitates a carry.
                 */
                static bool
                        S_increment(WordT &val) {
                        return ++val == 0;
                }

                /**
                   @brief decrements the value passed.

                   @param[in, out] value to be decremented.

                   @return true iff (unsigned) decrement precipitates a borrow.
                 */
                static bool
                        S_decrement(WordT &val) {
                        return val-- == 0;
                }


                /**
                   @brief Performs a two-operand addition on a single slot.

                   @param[in, out] accum accumulates the sum.

                   @param a is an addend.

                   @param b is an addend.

                   @param carry is true iff a carry was generated by the previous slot.

                   @return true iff a \it{full slot} carry precipitated.
                 */
                static bool
                        S_add(WordT &accum, const WordT& a, const WordT& b, bool carry) {
                        accum = a + b + (carry ? 1 : 0);
                        return accum < a;
                }


                /**
                   @brief Performs a two-operand addition on a single slot.

                   @param[in, out] accum accumulates the sum.

                   @param a is an addend.

                   @param carry is true iff a carry was generated by the previous slot.

                   @return true iff a \it{full slot} carry precipitated.
                 */
                static bool
                        S_add(WordT &accum, const WordT &a, bool carry) {
                        accum += a + (carry ? 1 : 0);
                        return accum < a;
                }


                /**
                   @brief Performs a two-operand subtraction on a single slot.

                   @param[in, out] accum accumulates the sum.

                   @param a is the minuend.

                   @param b is the (pre-borrow) subtrahend.

                   @param borrow inidcates whether a borrow applies from the previous slot.

                   @return true iff a \it{full slot} borrow precipitated.
                 */
                static bool
                        S_sub(WordT &accum,
                                const WordT& a,
                                const WordT& b,
                                const bool borrow) {
                        WordT subtrahend = b + (borrow ? 1 : 0);
                        accum = a - subtrahend;
                        return a < subtrahend;
                }

                /**
                   @brief Performs a single-operand subtraction.

                   @param[in, out] accum accumulates the sum.

                   @param a is the (pre-borrow) subtrahend.

                   @param borrow inidcates whether a borrow applies from the previous slot.

                   @return true iff a \it{full slot} borrow precipitated.
                 */
                static bool
                        S_sub(WordT &accum,
                                const WordT& a,
                                bool borrow) {
                        WordT subtrahend = a + (borrow ? 1 : 0);
                        borrow = accum < subtrahend;
                        accum -= subtrahend;
                        return borrow;
                }

                static constexpr size_t
                        S_whichword(size_t pos) noexcept
                {
                        return pos / UBB_BITS_PER_WORD;
                }

                static constexpr size_t
                        S_whichbyte(size_t pos) noexcept
                {
                        return (pos % UBB_BITS_PER_WORD) / __CHAR_BIT__;
                }

                static constexpr size_t
                        S_whichbit(size_t pos) noexcept
                {
                        return pos % UBB_BITS_PER_WORD;
                }

                static constexpr WordT
                        S_maskbit(size_t pos) noexcept
                {
                        return (static_cast<WordT>(1)) << S_whichbit(pos);
                }

                constexpr bool
                        M_testBit(size_t pos) const noexcept
                {
                        return ((this->M_getword(pos) & S_maskbit(pos))
                                != static_cast<WordT>(0));
                }

                WordT&
                        M_getword(size_t pos) noexcept
                {
                        return M_w[S_whichword(pos)];
                }

                constexpr WordT
                        M_getword(size_t pos) const noexcept
                {
                        return M_w[S_whichword(pos)];
                }

                //#if __cplusplus >= 201103L
                const WordT*
                        M_getdata() const noexcept
                {
                        return M_w;
                }
                //#endif

                WordT&
                        M_hiword() noexcept
                {
                        return M_w[Nw - 1];
                }

                constexpr WordT
                        M_hiword() const noexcept
                {
                        return M_w[Nw - 1];
                }

                void
                        M_do_and(const BaseBitset<Nw>& x) noexcept
                {
                        for (size_t i = 0; i < Nw; i++)
                                M_w[i] &= x.M_w[i];
                }

                void
                        M_do_or(const BaseBitset<Nw>& x) noexcept
                {
                        for (size_t i = 0; i < Nw; i++)
                                M_w[i] |= x.M_w[i];
                }

                void
                        M_do_xor(const BaseBitset<Nw>& x) noexcept
                {
                        for (size_t i = 0; i < Nw; i++)
                                M_w[i] ^= x.M_w[i];
                }

                void
                        M_do_left_shift(size_t shift) noexcept;

                void
                        M_do_right_shift(size_t shift) noexcept;

                void
                        M_do_flip() noexcept
                {
                        for (size_t i = 0; i < Nw; i++)
                                M_w[i] = ~M_w[i];
                }

                void
                        M_do_set() noexcept
                {
                        for (size_t i = 0; i < Nw; i++)
                                M_w[i] = ~static_cast<WordT>(0);
                }

                void
                        M_do_reset() noexcept
                {
                        clearmemory(M_w, 0, Nw * sizeof(WordT));
                }
                //{ __builtin_memset(M_w, 0, Nw * sizeof(WordT)); }

                bool
                        M_is_equal(const BaseBitset<Nw>& x) const noexcept
                {
                        for (size_t i = 0; i < Nw; ++i)
                                if (M_w[i] != x.M_w[i])
                                        return false;
                        return true;
                }

                /**
                   @brief Blocked unsigned less-than operation.

                   @param x is the comparison value.

                   @return true iff this is less than passed argument.
                 */
                bool M_is_less_than(const BaseBitset<Nw>& x) const noexcept
                {
                        for (int i = static_cast<int>(Nw) - 1; i >= 0; i--) {
                                if (M_w[i] > x.M_w[i])
                                        return false;
                                else if (M_w[i] < x.M_w[i])
                                        return true;
                        } // wraps around on equality.

                        return false;
                }


                /**
                   @brief Blocked unsigned greater-than operation.

                   @param x is the comparison value.

                   @return true iff this is greater than passed value.
                 */
                bool M_is_greater_than(const BaseBitset<Nw>& x) const noexcept
                {
                        for (int i = static_cast<int>(Nw) - 1; i >= 0; i--) {
                                if (M_w[i] < x.M_w[i])
                                        return false;
                                else if (M_w[i] > x.M_w[i])
                                        return true;
                        } // wraps around on equality.

                        return false;
                }


                /**
                   @brief Finds the position of the highest set bit.

                   @return leading bit position, if any, else -1.
                 */
                int M_getMSB() const noexcept {
                        int msb = -1;
                        for (int i = static_cast<int>(Nw) - 1; i >= 0; i--) {
                                msb = BaseBitset::S_getMSB(M_w[i]);
                                if (msb >= 0) {
                                        msb += i * UBB_BITS_PER_WORD;
                                        break;
                                }
                        }
                        return msb;
                }


                /**
                   @brief Increments underlying value by unity.

                   @return true iff carry in most-significant word.
                 */
                bool M_increment() noexcept {
                        for (size_t i = 0; i < Nw; i++) {
                                if (!BaseBitset::S_increment(M_w[i]))
                                        return false;
                        }

                        return true;
                }


                /**
                   @brief Decrements underlying value by unity.

                   @return true iff borrow generated in most-significant word.
                 */
                bool M_decrement() noexcept {
                        for (size_t i = 0; i < Nw; i++) {
                                if (!BaseBitset::S_decrement(M_w[i]))
                                        return false;
                        }

                        return true;
                }


                /**
                   @brief Slotwise addtion to this value.

                   @param a is an addend.

                   @param b is an addend.

                   @return true iff carry generated.
                 */
                template<size_t Nb>
                bool
                        M_do_add(const BaseBitset<UBB_WORDS(Nb)>& a,
                                const BaseBitset<UBB_WORDS(Nb)>& b)
                        noexcept {
                        bool carry = false;
                        for (size_t i = 0; i < UBB_WORDS(Nb); i++) {
                                carry = BaseBitset::S_add(M_w[i], a.M_w[i], b.M_w[i], carry);
                        }
                        return this->M_testBit(Nb);
                }


                /**
                   @brief Slotwise increment of this value.

                   @param a is an addend.

                   @return true iff carry generated.
                 */
                template<size_t Nb>
                bool
                        M_do_add(const BaseBitset<UBB_WORDS(Nb)>& a)
                        noexcept {
                        bool carry = false;
                        for (size_t i = 0; i < UBB_WORDS(Nb); i++) {
                                carry = BaseBitset::S_add(M_w[i], a.M_w[i], carry);
                        }
                        return this->M_testBit(Nb);
                }


                /**
                   @brief Slotwise subtraction into this value.

                   @param a is the minuend.

                   @param b is the subtrahend.
                 */
                template<size_t Nb>
                bool
                        M_do_sub(const BaseBitset<UBB_WORDS(Nb)>& a,
                                const BaseBitset<UBB_WORDS(Nb)>& b)
                        noexcept {
                        bool borrow = false;
                        for (size_t i = 0; i < UBB_WORDS(Nb); i++) {
                                borrow = BaseBitset::S_sub(M_w[i], a.M_w[i], b.M_w[i], borrow);
                        }

                        return borrow;
                }


                /**
                   @brief Slotwise decrement of this value.

                   @param a is the subtrahend.

                   @return true iff borrow generated.
                 */
                template<size_t Nb>
                bool
                        M_do_sub(const BaseBitset<UBB_WORDS(Nb)>& a)
                        noexcept {
                        bool borrow = false;
                        for (size_t i = 0; i < UBB_WORDS(Nb); i++) {
                                borrow = BaseBitset::S_sub(M_w[i], a.M_w[i], borrow);
                        }

                        return borrow;
                }


                template<size_t Nb>
                bool
                        M_are_all() const noexcept
                {
                        for (size_t i = 0; i < Nw - 1; i++)
                                if (M_w[i] != ~static_cast<WordT>(0))
                                        return false;
                        return M_hiword() == (~static_cast<WordT>(0)
                                >> (Nw * UBB_BITS_PER_WORD - Nb));
                }

                bool
                        M_is_any() const noexcept
                {
                        for (size_t i = 0; i < Nw; i++)
                                if (M_w[i] != static_cast<WordT>(0))
                                        return true;
                        return false;
                }

                size_t
                        M_do_count() const noexcept
                {
                        size_t result = 0;
                        for (size_t i = 0; i < Nw; i++)
                                result += popcntl(M_w[i]);
                        return result;
                }

                unsigned long
                        M_do_to_ulong() const;

                //#if __cplusplus >= 201103L
                unsigned long long
                        M_do_to_ullong() const;
                //#endif

                          // find first "on" bit
                size_t
                        M_do_find_first(size_t) const noexcept;

                // find the next "on" bit that follows "prev"
                size_t
                        M_do_find_next(size_t, size_t) const noexcept;
        };

        // Definitions of non-inline functions from BaseBitset.
        template<size_t Nw>
        void
                BaseBitset<Nw>::M_do_left_shift(size_t shift) noexcept
        {
                //      if (__builtin_expect(shift != 0, 1))
                if (shift != 0)
                {
                        const size_t wshift = shift / UBB_BITS_PER_WORD;
                        const size_t offset = shift % UBB_BITS_PER_WORD;

                        if (offset == 0)
                                for (size_t n = Nw - 1; n >= wshift; --n)
                                        M_w[n] = M_w[n - wshift];
                        else
                        {
                                const size_t sub_offset = (UBB_BITS_PER_WORD
                                        - offset);
                                for (size_t n = Nw - 1; n > wshift; --n)
                                        M_w[n] = ((M_w[n - wshift] << offset)
                                                | (M_w[n - wshift - 1] >> sub_offset));
                                M_w[wshift] = M_w[0] << offset;
                        }

                        std::fill(M_w + 0, M_w + wshift, static_cast<WordT>(0));
                }
        }

        template<size_t Nw>
        void
                BaseBitset<Nw>::M_do_right_shift(size_t shift) noexcept
        {
                //if (__builtin_expect(shift != 0, 1))
                if (shift != 0)
                {
                        const size_t wshift = shift / UBB_BITS_PER_WORD;
                        const size_t offset = shift % UBB_BITS_PER_WORD;
                        const size_t limit = Nw - wshift - 1;

                        if (offset == 0)
                                for (size_t n = 0; n <= limit; ++n)
                                        M_w[n] = M_w[n + wshift];
                        else
                        {
                                const size_t sub_offset = (UBB_BITS_PER_WORD
                                        - offset);
                                for (size_t n = 0; n < limit; ++n)
                                        M_w[n] = ((M_w[n + wshift] >> offset)
                                                | (M_w[n + wshift + 1] << sub_offset));
                                M_w[limit] = M_w[Nw - 1] >> offset;
                        }

                        std::fill(M_w + limit + 1, M_w + Nw, static_cast<WordT>(0));
                }
        }

        template<size_t Nw>
        unsigned long
                BaseBitset<Nw>::M_do_to_ulong() const
        {
                for (size_t i = 1; i < Nw; ++i)
                        if (M_w[i])
                                __throw_overflow_error(__N("BaseBitset::M_do_to_ulong"));
                return M_w[0];
        }

        //#if __cplusplus >= 201103L
        template<size_t Nw>
        unsigned long long
                BaseBitset<Nw>::M_do_to_ullong() const
        {
                const bool dw = sizeof(unsigned long long) > sizeof(unsigned long);
                for (size_t i = 1 + dw; i < Nw; ++i)
                        if (M_w[i])
                                __throw_overflow_error(__N("BaseBitset::M_do_to_ullong"));

                if (dw)
                        return M_w[0] + (static_cast<unsigned long long>(M_w[1])
                                << UBB_BITS_PER_WORD);
                return M_w[0];
        }
        //#endif

        template<size_t Nw>
        size_t
                BaseBitset<Nw>::
                M_do_find_first(size_t not_found) const noexcept
        {
                for (size_t i = 0; i < Nw; i++)
                {
                        WordT thisword = M_w[i];
                        if (thisword != static_cast<WordT>(0))
                                return (i * UBB_BITS_PER_WORD
                                        + leadzeroes(thisword));//__builtin_ctzl(thisword));
                }
                // not found, so return an indication of failure.
                return not_found;
        }

        template<size_t Nw>
        size_t
                BaseBitset<Nw>::
                M_do_find_next(size_t prev, size_t not_found) const noexcept
        {
                // make bound inclusive
                ++prev;

                // check out of bounds
                if (prev >= Nw * UBB_BITS_PER_WORD)
                        return not_found;

                // search first word
                size_t i = S_whichword(prev);
                WordT thisword = M_w[i];

                // mask off bits below bound
                thisword &= (~static_cast<WordT>(0)) << S_whichbit(prev);

                if (thisword != static_cast<WordT>(0))
                        return (i * UBB_BITS_PER_WORD + leadzeroes(thisword));//__builtin_ctzl(thisword));

                          // check subsequent words
                i++;
                for (; i < Nw; i++)
                {
                        thisword = M_w[i];
                        if (thisword != static_cast<WordT>(0))
                                return (i * UBB_BITS_PER_WORD + leadzeroes(thisword));//__builtin_ctzl(thisword));
                }
                // not found, so return an indication of failure.
                return not_found;
        } // end M_do_find_next

  /**
   *  Base class, specialization for a single word.
   *
   *  See documentation for bitset.
  */
        template<>
        struct BaseBitset<1>
        {
                WordT M_w;

                constexpr BaseBitset() noexcept
                        : M_w(0)
                { }

                //#if __cplusplus >= 201103L
                constexpr BaseBitset(unsigned long long val) noexcept
                        //#else
                        //      BaseBitset(unsigned long val)
                        //#endif
                        : M_w(WordT(val))
                { }

                static constexpr size_t
                        S_whichword(size_t pos) noexcept
                {
                        return pos / UBB_BITS_PER_WORD;
                }

                static constexpr size_t
                        S_whichbyte(size_t pos) noexcept
                {
                        return (pos % UBB_BITS_PER_WORD) / __CHAR_BIT__;
                }

                static constexpr size_t
                        S_whichbit(size_t pos) noexcept
                {
                        return pos % UBB_BITS_PER_WORD;
                }

                static constexpr WordT
                        S_maskbit(size_t pos) noexcept
                {
                        return (static_cast<WordT>(1)) << S_whichbit(pos);
                }

                constexpr bool
                        M_testBit(size_t pos) const noexcept {
                        return (M_w & S_maskbit(pos)) != static_cast<WordT>(0);
                }

                WordT&
                        M_getword(size_t) noexcept
                {
                        return M_w;
                }

                constexpr WordT
                        M_getword(size_t) const noexcept
                {
                        return M_w;
                }

                //#if __cplusplus >= 201103L
                const WordT*
                        M_getdata() const noexcept
                {
                        return &M_w;
                }
                //#endif

                WordT&
                        M_hiword() noexcept
                {
                        return M_w;
                }

                constexpr WordT
                        M_hiword() const noexcept
                {
                        return M_w;
                }

                void
                        M_do_and(const BaseBitset<1>& x) noexcept
                {
                        M_w &= x.M_w;
                }

                void
                        M_do_or(const BaseBitset<1>& x) noexcept
                {
                        M_w |= x.M_w;
                }

                void
                        M_do_xor(const BaseBitset<1>& x) noexcept
                {
                        M_w ^= x.M_w;
                }

                void
                        M_do_left_shift(size_t shift) noexcept
                {
                        M_w <<= shift;
                }

                void
                        M_do_right_shift(size_t shift) noexcept
                {
                        M_w >>= shift;
                }

                void
                        M_do_flip() noexcept
                {
                        M_w = ~M_w;
                }

                void
                        M_do_set() noexcept
                {
                        M_w = ~static_cast<WordT>(0);
                }

                void
                        M_do_reset() noexcept
                {
                        M_w = 0;
                }

                bool
                        M_is_equal(const BaseBitset<1>& x) const noexcept
                {
                        return M_w == x.M_w;
                }

                bool
                        M_is_less_than(const BaseBitset<1>& x) const noexcept
                {
                        return M_w < x.M_w;
                }

                bool
                        M_is_greater_than(const BaseBitset<1>& x) const noexcept
                {
                        return M_w > x.M_w;
                }

                /**
                   @brief Finds leading high bit position, if any, by counting the bits
                   in a mask packed to the right with ones.

                   @return position of leftmost set bit, if any, otherwise -1.
                 */
                int
                        M_getMSB() const noexcept {
                        WordT onesTail = M_w | M_w >> 1;
                        onesTail |= onesTail >> 2;
                        onesTail |= onesTail >> 4;
                        onesTail |= onesTail >> 8;
                        onesTail |= onesTail >> (sizeof(WordT) > 2 ? 16 : 0);
                        onesTail |= onesTail >> (sizeof(WordT) > 4 ? 32 : 0);

                        return popcntl(onesTail) - 1;
                }

                /**
                   @brief increments value by unity.

                   @return TRUE iff (unsigned) increment results in a carry.
                 */
                bool M_increment() noexcept {
                        return ++M_w == 0;
                }

                /**
                   @brief decrements value by unity.

                   @return TRUE iff (unsigned) decrement results in a borrow.
                 */
                bool M_decrement() noexcept {
                        return M_w-- == 0;
                }


                /**
                   @brief Addtion to this value.

                   @param a is the first addend.

                   @param b is the other addend.

                   @return true iff carry generated.
                 */
                template<size_t Nb>
                bool
                        M_do_add(const BaseBitset<1>& a,
                                const BaseBitset<1>& b) noexcept {
                        M_w = a.M_w + b.M_w;
                        return this->M_testBit(Nb);
                }


                /**
                   @brief Incremental addtion of this value.

                   @param a is the increment value.

                   @return true iff carry generated.
                 */
                template<size_t Nb>
                bool
                        M_do_add(const BaseBitset<1>& a) noexcept {
                        M_w += a.M_w;
                        return this->M_testBit(Nb);
                }


                /**
                   @brief Subtraction into underlying value.

                   @param a is the minuend.

                   @param b is the subtrahend.

                   @return true iff a borrow has been precipitated.
                 */
                template<size_t Nb>
                bool
                        M_do_sub(const BaseBitset<1>& a,
                                const BaseBitset<1>& b) noexcept {
                        M_w = a.M_w - b.M_w;
                        return a.M_w < b.M_w;
                }

                /**
                   @brief Subtraction from underlying value.

                   @param a is the subtrahend.

                   @return true iff a borrow has been precipitated.
                 */
                template<size_t Nb>
                bool
                        M_do_sub(const BaseBitset<1>& a) noexcept {
                        bool borrow = M_w < a.M_w;
                        M_w -= a.M_w;
                        return borrow;
                }


                template<size_t Nb>
                bool
                        M_are_all() const noexcept
                {
                        return M_w == (~static_cast<WordT>(0)
                                >> (UBB_BITS_PER_WORD - Nb));
                }

                bool
                        M_is_any() const noexcept
                {
                        return M_w != 0;
                }

                size_t
                        M_do_count() const noexcept
                {
                        return popcntl(M_w);
                }

                unsigned long
                        M_do_to_ulong() const noexcept
                {
                        return M_w;
                }

                //#if __cplusplus >= 201103L
                unsigned long long
                        M_do_to_ullong() const noexcept
                {
                        return M_w;
                }
                //#endif

                size_t
                        M_do_find_first(size_t not_found) const noexcept
                {
                        if (M_w != 0)
                                //return __builtin_ctzl(M_w);
                                return leadzeroes(M_w);
                        else
                                return not_found;
                }

                // find the next "on" bit that follows "prev"
                size_t
                        M_do_find_next(size_t prev, size_t not_found) const
                        noexcept
                {
                        ++prev;
                        if (prev >= ((size_t)UBB_BITS_PER_WORD))
                                return not_found;

                        WordT x = M_w >> prev;
                        if (x != 0)
                                // return __builtin_ctzl(x) + prev;
                                return leadzeroes(x) + prev;
                        else
                                return not_found;
                }
        };

        /**
         *  Base class, specialization for no storage (zero-length %bitset).
         *
         *  See documentation for bitset.
        */
        template<>
        struct BaseBitset<0>
        {
                constexpr BaseBitset() noexcept
                { }

                //#if __cplusplus >= 201103L
                constexpr BaseBitset(unsigned long long) noexcept
                        //#else
                        //     BaseBitset(unsigned long)
                        //#endif
                { }

                static constexpr size_t
                        S_whichword(size_t pos) noexcept
                {
                        return pos / UBB_BITS_PER_WORD;
                }

                static constexpr size_t
                        S_whichbyte(size_t pos) noexcept
                {
                        return (pos % UBB_BITS_PER_WORD) / __CHAR_BIT__;
                }

                static constexpr size_t
                        S_whichbit(size_t pos) noexcept
                {
                        return pos % UBB_BITS_PER_WORD;
                }

                static constexpr WordT
                        S_maskbit(size_t pos) noexcept
                {
                        return (static_cast<WordT>(1)) << S_whichbit(pos);
                }

                // This would normally give access to the data.  The bounds-checking
                // in the bitset class will prevent the user from getting this far,
                // but (1) it must still return an lvalue to compile, and (2) the
                // user might call Unchecked_set directly, in which case this /needs/
                // to fail.  Let's not penalize zero-length users unless they actually
                // make an unchecked call; all the memory ugliness is therefore
                // localized to this single should-never-get-this-far function.
                WordT&
                        M_getword(size_t) noexcept
                {
                        //__throw_out_of_range(__N("BaseBitset::M_getword"));
                        //throw std::runtime_error("bitblock out of range");
                        return *new WordT;
                }

                constexpr WordT
                        M_getword(size_t) const noexcept
                {
                        return 0;
                }

                constexpr WordT
                        M_hiword() const noexcept
                {
                        return 0;
                }

                void
                        M_do_and(const BaseBitset<0>&) noexcept
                { }

                void
                        M_do_or(const BaseBitset<0>&) noexcept
                { }

                void
                        M_do_xor(const BaseBitset<0>&) noexcept
                { }

                void
                        M_do_left_shift(size_t) noexcept
                { }

                void
                        M_do_right_shift(size_t) noexcept
                { }

                void
                        M_do_flip() noexcept
                { }

                void
                        M_do_set() noexcept
                { }

                void
                        M_do_reset() noexcept
                { }

                // Are all empty bitsets equal to each other?  Are they equal to
                // themselves?  How to compare a thing which has no state?  What is
                // the sound of one zero-length bitset clapping?
                bool
                        M_is_equal(const BaseBitset<0>&) const noexcept
                {
                        return true;
                }

                bool
                        M_is_less_than(const BaseBitset<0>&) const noexcept
                {
                        return true;
                }

                bool
                        M_is_greater_than(const BaseBitset<0>&) const noexcept
                {
                        return true;
                }

                int
                        M_getMSB() const noexcept {
                        return -1;
                }

                bool
                        M_increment() const noexcept {
                        return false;
                }


                bool
                        M_decrement() const noexcept {
                        return false;
                }


                template<size_t Nb>
                bool
                        M_are_all() const noexcept
                {
                        return true;
                }

                bool
                        M_is_any() const noexcept
                {
                        return false;
                }

                size_t
                        M_do_count() const noexcept
                {
                        return 0;
                }

                unsigned long
                        M_do_to_ulong() const noexcept
                {
                        return 0;
                }

                //#if __cplusplus >= 201103L
                unsigned long long
                        M_do_to_ullong() const noexcept
                {
                        return 0;
                }
                //#endif

                          // Normally "not found" is the size, but that could also be
                          // misinterpreted as an index in this corner case.  Oh well.
                size_t
                        M_do_find_first(size_t) const noexcept
                {
                        return 0;
                }

                size_t
                        M_do_find_next(size_t, size_t) const noexcept
                {
                        return 0;
                }
        };


        // Helper class to zero out the unused high-order bits in the highest word.
        template<size_t _Extrabits>
        struct Sanitize
        {
                static void
                        S_do_sanitize(WordT& val) noexcept
                {
                        val &= ~((~static_cast<WordT>(0)) << _Extrabits);
                }
        };

        template<>
        struct Sanitize<0>
        {
                static void
                        S_do_sanitize(WordT) noexcept { }
        };

        //#if __cplusplus >= 201103L
        template<size_t Nb, bool = (Nb < UBB_BITS_PER_ULL)>
                struct Sanitize_val
                {
                        static constexpr unsigned long long
                                S_do_sanitize_val(unsigned long long val)
                        {
                                return val;
                        }
                };

                template<size_t Nb>
                struct Sanitize_val<Nb, true>
                {
                        static constexpr unsigned long long
                                S_do_sanitize_val(unsigned long long val)
                        {
                                return val & ~((~static_cast<unsigned long long>(0)) << Nb);
                        }
                };
                //#endif

                  /**
                   *  @brief The %bitset class represents a @e fixed-size sequence of bits.
                   *  @ingroup utilities
                   *
                   *  (Note that %bitset does @e not meet the formal requirements of a
                   *  <a href="tables.html#65">container</a>.  Mainly, it lacks iterators.)
                   *
                   *  The template argument, @a Nb, may be any non-negative number,
                   *  specifying the number of bits (e.g., "0", "12", "1024*1024").
                   *
                   *  In the general unoptimized case, storage is allocated in word-sized
                   *  blocks.  Let B be the number of bits in a word, then (Nb+(B-1))/B
                   *  words will be used for storage.  B - Nb%B bits are unused.  (They are
                   *  the high-order bits in the highest word.)  It is a class invariant
                   *  that those unused bits are always zero.
                   *
                   *  If you think of %bitset as <em>a simple array of bits</em>, be
                   *  aware that your mental picture is reversed: a %bitset behaves
                   *  the same way as bits in integers do, with the bit at index 0 in
                   *  the <em>least significant / right-hand</em> position, and the bit at
                   *  index Nb-1 in the <em>most significant / left-hand</em> position.
                   *  Thus, unlike other containers, a %bitset's index <em>counts from
                   *  right to left</em>, to put it very loosely.
                   *
                   *  This behavior is preserved when translating to and from strings.  For
                   *  example, the first line of the following program probably prints
                   *  <em>b(&apos;a&apos;) is 0001100001</em> on a modern ASCII system.
                   *
                   *  @code
                   *     #include <bitset>
                   *     #include <iostream>
                   *     #include <sstream>
                   *
                   *     using namespace std;
                   *
                   *     int main()
                   *     {
                   *         long         a = 'a';
                   *         bitset<10>   b(a);
                   *
                   *         cout << "b('a') is " << b << endl;
                   *
                   *         ostringstream s;
                   *         s << b;
                   *         string  str = s.str();
                   *         cout << "index 3 in the string is " << str[3] << " but\n"
                   *              << "index 3 in the bitset is " << b[3] << endl;
                   *     }
                   *  @endcode
                   *
                   *  Also see:
                   *  https://gcc.gnu.org/onlinedocs/libstdc++/manual/ext_containers.html
                   *  for a description of extensions.
                   *
                   *  Most of the actual code isn't contained in %bitset<> itself, but in the
                   *  base class BaseBitset.  The base class works with whole words, not with
                   *  individual bits.  This allows us to specialize BaseBitset for the
                   *  important special case where the %bitset is only a single word.
                   *
                   *  Extra confusion can result due to the fact that the storage for
                   *  BaseBitset @e is a regular array, and is indexed as such.  This is
                   *  carefully encapsulated.
                  */
                template<size_t Nb>
                class bitset
                        : public BaseBitset<UBB_WORDS(Nb)>
                {
                private:
                        typedef BaseBitset<UBB_WORDS(Nb)> Base;

                        template<class _CharT, class _Traits, class _Alloc>
                        void
                                M_check_initial_position(const std::basic_string<_CharT, _Traits, _Alloc>& s, size_t position) const
                        {
                                if (position > s.size()) {
#ifdef __GNUC__
                                        __throw_out_of_range_fmt(__N("bitset::bitset: position "
                                                "(which is %zu) > s.size() "
                                                "(which is %zu)"),
                                                position, s.size());
#elif defined(_MSC_VER)
                                        char msg[256];
                                        sprintf(msg, "bitset::bitset: position %zu > s.size() (%zu)", position, s.size());
                                        throw std::runtime_error(msg);
#endif
                                }

                        }

                        void M_check(size_t position, const char *s) const
                        {
                                if (position >= Nb) {
#ifdef __GNUC__
                                        __throw_out_of_range_fmt(__N("%s: position (which is %zu) "
                                                ">= Nb (which is %zu)"),
                                                s, position, Nb);
#elif defined(_MSC_VER)
                                        char msg[256];
                                        sprintf(msg, "%s: position (which is %zu) >= Nb (which is %zu)", s, position, Nb);
                                        throw std::runtime_error(msg);
#endif
                                }
                        }

                        void
                                M_do_sanitize() noexcept
                        {
                                typedef Sanitize<Nb % UBB_BITS_PER_WORD> sanitize_type;
                                sanitize_type::S_do_sanitize(this->M_hiword());
                        }

                        //#if __cplusplus >= 201103L
                        friend struct std::hash<bitset>;
                        //#endif

                public:
                        /**
                         *  This encapsulates the concept of a single bit.  An instance of this
                         *  class is a proxy for an actual bit; this way the individual bit
                         *  operations are done as faster word-size bitwise instructions.
                         *
                         *  Most users will never need to use this class directly; conversions
                         *  to and from bool are automatic and should be transparent.  Overloaded
                         *  operators help to preserve the illusion.
                         *
                         *  (On a typical system, this <em>bit %reference</em> is 64
                         *  times the size of an actual bit.  Ha.)
                         */
                        class reference
                        {
                                friend class bitset;

                                WordT*  M_wp;
                                size_t  M_bpos;

                                // left undefined
                                reference();

                        public:
                                reference(bitset& b, size_t pos) noexcept
                                {
                                        M_wp = &b.M_getword(pos);
                                        M_bpos = Base::S_whichbit(pos);
                                }

                                ~reference() noexcept
                                { }

                                // For b[i] = x;
                                reference&
                                        operator=(bool x) noexcept
                                {
                                        if (x)
                                                *M_wp |= Base::S_maskbit(M_bpos);
                                        else
                                                *M_wp &= ~Base::S_maskbit(M_bpos);
                                        return *this;
                                }

                                // For b[i] = b[__j];
                                reference&
                                        operator=(const reference& j) noexcept
                                {
                                        if ((*(j.M_wp) & Base::S_maskbit(j.M_bpos)))
                                                *M_wp |= Base::S_maskbit(M_bpos);
                                        else
                                                *M_wp &= ~Base::S_maskbit(M_bpos);
                                        return *this;
                                }

                                // Flips the bit
                                bool
                                        operator~() const noexcept
                                {
                                        return (*(M_wp)& Base::S_maskbit(M_bpos)) == 0;
                                }

                                // For x = b[i];
                                operator bool() const noexcept
                                {
                                        return (*(M_wp)& Base::S_maskbit(M_bpos)) != 0;
                                }

                                // For b[i].flip();
                                reference&
                                        flip() noexcept
                                {
                                        *M_wp ^= Base::S_maskbit(M_bpos);
                                        return *this;
                                }
                        };
                        friend class reference;

                        // 23.3.5.1 constructors:
                        /// All bits set to zero.
                        constexpr bitset() noexcept
                        { }

                        /// Initial bits bitwise-copied from a single word (others set to zero).
          //#if __cplusplus >= 201103L
                        constexpr bitset(unsigned long long val) noexcept
                                : Base(Sanitize_val<Nb>::S_do_sanitize_val(val)) { }
                        //#else
                        //      bitset(unsigned long val)
                        //      : Base(val)
                        //      { M_do_sanitize(); }
                        //#endif

                                  /**
                                   *  Use a subset of a string.
                                   *  @param  s  A string of @a 0 and @a 1 characters.
                                   *  @param  position  Index of the first character in @a s to use;
                                   *                    defaults to zero.
                                   *  @throw  std::out_of_range  If @a pos is bigger the size of @a s.
                                   *  @throw  std::invalid_argument  If a character appears in the string
                                   *                                 which is neither @a 0 nor @a 1.
                                   */
                        template<class _CharT, class _Traits, class _Alloc>
                        explicit
                                bitset(const std::basic_string<_CharT, _Traits, _Alloc>& s,
                                        size_t position = 0)
                                : Base()
                        {
                                M_check_initial_position(s, position);
                                M_copy_from_string(s, position,
                                        std::basic_string<_CharT, _Traits, _Alloc>::npos,
                                        _CharT('0'), _CharT('1'));
                        }

                        /**
                         *  Use a subset of a string.
                         *  @param  s  A string of @a 0 and @a 1 characters.
                         *  @param  position  Index of the first character in @a s to use.
                         *  @param  n    The number of characters to copy.
                         *  @throw std::out_of_range If @a position is bigger the size
                         *  of @a s.
                         *  @throw  std::invalid_argument  If a character appears in the string
                         *                                 which is neither @a 0 nor @a 1.
                         */
                        template<class _CharT, class _Traits, class _Alloc>
                        bitset(const std::basic_string<_CharT, _Traits, _Alloc>& s,
                                size_t position, size_t n)
                                : Base()
                        {
                                M_check_initial_position(s, position);
                                M_copy_from_string(s, position, n, _CharT('0'), _CharT('1'));
                        }

                        // _GLIBCXX_RESOLVE_LIB_DEFECTS
                        // 396. what are characters zero and one.
                        template<class _CharT, class _Traits, class _Alloc>
                        bitset(const std::basic_string<_CharT, _Traits, _Alloc>& s,
                                size_t position, size_t n,
                                _CharT zero, _CharT one = _CharT('1'))
                                : Base()
                        {
                                M_check_initial_position(s, position);
                                M_copy_from_string(s, position, n, zero, one);
                        }

                        //#if __cplusplus >= 201103L
                                  /**
                                   *  Construct from a character %array.
                                   *  @param  str  An %array of characters @a zero and @a one.
                                   *  @param  n    The number of characters to use.
                                   *  @param  zero The character corresponding to the value 0.
                                   *  @param  one  The character corresponding to the value 1.
                                   *  @throw  std::invalid_argument If a character appears in the string
                                   *                                which is neither @a zero nor @a one.
                                   */
                        template<typename _CharT>
                        explicit
                                bitset(const _CharT* str,
                                        typename std::basic_string<_CharT>::size_type n
                                        = std::basic_string<_CharT>::npos,
                                        _CharT zero = _CharT('0'), _CharT one = _CharT('1'))
                                : Base()
                        {
                                if (!str)
                                        __throw_logic_error(__N("bitset::bitset(const _CharT*, ...)"));

                                if (n == std::basic_string<_CharT>::npos)
                                        n = std::char_traits<_CharT>::length(str);
                                M_copy_from_ptr<_CharT, std::char_traits<_CharT>>(str, n, 0,
                                        n, zero,
                                        one);
                        }
                        //#endif

                                  // 23.3.5.2 bitset operations:
                                  //@{
                                  /**
                                   *  Operations on bitsets.
                                   *  @param  rhs  A same-sized bitset.
                                   *
                                   *  These should be self-explanatory.
                                   */
                        bitset<Nb>&
                                operator&=(const bitset<Nb>& rhs) noexcept
                        {
                                this->M_do_and(rhs);
                                return *this;
                        }

                        bitset<Nb>&
                                operator|=(const bitset<Nb>& rhs) noexcept
                        {
                                this->M_do_or(rhs);
                                return *this;
                        }

                        bitset<Nb>&
                                operator^=(const bitset<Nb>& rhs) noexcept
                        {
                                this->M_do_xor(rhs);
                                return *this;
                        }
                        //@}

                        //@{
                        /**
                         *  Operations on bitsets.
                         *  @param  position  The number of places to shift.
                         *
                         *  These should be self-explanatory.
                         */
                        bitset<Nb>&
                                operator<<=(size_t position) noexcept
                        {
                                //      if (__builtin_expect(position < Nb, 1))
                                if (position < Nb)
                                {
                                        this->M_do_left_shift(position);
                                        this->M_do_sanitize();
                                }
                                else
                                        this->M_do_reset();
                                return *this;
                        }

                        bitset<Nb>&
                                operator>>=(size_t position) noexcept
                        {
                                //      if (__builtin_expect(position < Nb, 1))
                                if (position < Nb)
                                {
                                        this->M_do_right_shift(position);
                                        this->M_do_sanitize();
                                }
                                else
                                        this->M_do_reset();
                                return *this;
                        }
                        //@}

                        //@{
                        /**
                         *  These versions of single-bit set, reset, flip, and test are
                         *  extensions from the SGI version.  They do no range checking.
                         *  @ingroup SGIextensions
                         */
                        bitset<Nb>&
                                Unchecked_set(size_t pos) noexcept
                        {
                                this->M_getword(pos) |= Base::S_maskbit(pos);
                                return *this;
                        }

                        bitset<Nb>&
                                Unchecked_set(size_t pos, int val) noexcept
                        {
                                if (val)
                                        this->M_getword(pos) |= Base::S_maskbit(pos);
                                else
                                        this->M_getword(pos) &= ~Base::S_maskbit(pos);
                                return *this;
                        }

                        bitset<Nb>&
                                Unchecked_reset(size_t pos) noexcept
                        {
                                this->M_getword(pos) &= ~Base::S_maskbit(pos);
                                return *this;
                        }

                        bitset<Nb>&
                                Unchecked_flip(size_t pos) noexcept
                        {
                                this->M_getword(pos) ^= Base::S_maskbit(pos);
                                return *this;
                        }

                        constexpr bool
                                Unchecked_test(size_t pos) const noexcept
                        {
                                return ((this->M_getword(pos) & Base::S_maskbit(pos))
                                        != static_cast<WordT>(0));
                        }
                        //@}

                        // Set, reset, and flip.
                        /**
                         *  @brief Sets every bit to true.
                         */
                        bitset<Nb>&
                                set() noexcept
                        {
                                this->M_do_set();
                                this->M_do_sanitize();
                                return *this;
                        }

                        /**
                         *  @brief Sets a given bit to a particular value.
                         *  @param  position  The index of the bit.
                         *  @param  val  Either true or false, defaults to true.
                         *  @throw  std::out_of_range  If @a pos is bigger the size of the %set.
                         */
                        bitset<Nb>&
                                set(size_t position, bool val = true)
                        {
                                //              this->M_check(position, __N("bitset::set"));
                                this->M_check(position, "bitset::set");

                                return Unchecked_set(position, val);
                        }

                        /**
                         *  @brief Sets every bit to false.
                         */
                        bitset<Nb>&
                                reset() noexcept
                        {
                                this->M_do_reset();
                                return *this;
                        }

                        /**
                         *  @brief Sets a given bit to false.
                         *  @param  position  The index of the bit.
                         *  @throw  std::out_of_range  If @a pos is bigger the size of the %set.
                         *
                         *  Same as writing @c set(pos,false).
                         */
                        bitset<Nb>&
                                reset(size_t position)
                        {
                                //                this->M_check(position, __N("bitset::reset"));
                                this->M_check(position, "bitset::reset");
                                return Unchecked_reset(position);
                        }

                        /**
                         *  @brief Toggles every bit to its opposite value.
                         */
                        bitset<Nb>&
                                flip() noexcept
                        {
                                this->M_do_flip();
                                this->M_do_sanitize();
                                return *this;
                        }

                        /**
                         *  @brief Toggles a given bit to its opposite value.
                         *  @param  position  The index of the bit.
                         *  @throw  std::out_of_range  If @a pos is bigger the size of the %set.
                         */
                        bitset<Nb>&
                                flip(size_t position)
                        {
                                //                this->M_check(position, __N("bitset::flip"));
                                this->M_check(position, "bitset::flip");
                                return Unchecked_flip(position);
                        }

                        /// See the no-argument flip().
                        bitset<Nb>
                                operator~() const noexcept
                        {
                                return bitset<Nb>(*this).flip();
                        }

                        //@{
                        /**
                         *  @brief  Array-indexing support.
                         *  @param  position  Index into the %bitset.
                         *  @return A bool for a <em>const %bitset</em>.  For non-const
                         *           bitsets, an instance of the reference proxy class.
                         *  @note  These operators do no range checking and throw no exceptions,
                         *         as required by DR 11 to the standard.
                         *
                         *  _GLIBCXX_RESOLVE_LIB_DEFECTS Note that this implementation already
                         *  resolves DR 11 (items 1 and 2), but does not do the range-checking
                         *  required by that DR's resolution.  -pme
                         *  The DR has since been changed:  range-checking is a precondition
                         *  (users' responsibility), and these functions must not throw.  -pme
                         */
                        reference
                                operator[](size_t position)
                        {
                                return reference(*this, position);
                        }

                        constexpr bool
                                operator[](size_t position) const
                        {
                                return Unchecked_test(position);
                        }
                        //@}

                        /**
                         *  @brief Returns a numerical interpretation of the %bitset.
                         *  @return  The integral equivalent of the bits.
                         *  @throw  std::overflow_error  If there are too many bits to be
                         *                               represented in an @c unsigned @c long.
                         */
                        unsigned long
                                to_ulong() const
                        {
                                return this->M_do_to_ulong();
                        }

                        //#if __cplusplus >= 201103L
                        unsigned long long
                                to_ullong() const
                        {
                                return this->M_do_to_ullong();
                        }
                        //#endif

                                  /**
                                   *  @brief Returns a character interpretation of the %bitset.
                                   *  @return  The string equivalent of the bits.
                                   *
                                   *  Note the ordering of the bits:  decreasing character positions
                                   *  correspond to increasing bit positions (see the main class notes for
                                   *  an example).
                                   */
                        template<class _CharT, class _Traits, class _Alloc>
                        std::basic_string<_CharT, _Traits, _Alloc>
                                to_string() const
                        {
                                std::basic_string<_CharT, _Traits, _Alloc> result;
                                M_copy_to_string(result, _CharT('0'), _CharT('1'));
                                return result;
                        }

                        // _GLIBCXX_RESOLVE_LIB_DEFECTS
                        // 396. what are characters zero and one.
                        template<class _CharT, class _Traits, class _Alloc>
                        std::basic_string<_CharT, _Traits, _Alloc>
                                to_string(_CharT zero, _CharT one = _CharT('1')) const
                        {
                                std::basic_string<_CharT, _Traits, _Alloc> result;
                                M_copy_to_string(result, zero, one);
                                return result;
                        }

                        // _GLIBCXX_RESOLVE_LIB_DEFECTS
                        // 434. bitset::to_string() hard to use.
                        template<class _CharT, class _Traits>
                        std::basic_string<_CharT, _Traits, std::allocator<_CharT> >
                                to_string() const
                        {
                                return to_string<_CharT, _Traits, std::allocator<_CharT> >();
                        }

                        // _GLIBCXX_RESOLVE_LIB_DEFECTS
                        // 853. to_string needs updating with zero and one.
                        template<class _CharT, class _Traits>
                        std::basic_string<_CharT, _Traits, std::allocator<_CharT> >
                                to_string(_CharT zero, _CharT one = _CharT('1')) const
                        {
                                return to_string<_CharT, _Traits,
                                        std::allocator<_CharT> >(zero, one);
                        }

                        template<class _CharT>
                        std::basic_string<_CharT, std::char_traits<_CharT>,
                                std::allocator<_CharT> >
                                to_string() const
                        {
                                return to_string<_CharT, std::char_traits<_CharT>,
                                        std::allocator<_CharT> >();
                        }

                        template<class _CharT>
                        std::basic_string<_CharT, std::char_traits<_CharT>,
                                std::allocator<_CharT> >
                                to_string(_CharT zero, _CharT one = _CharT('1')) const
                        {
                                return to_string<_CharT, std::char_traits<_CharT>,
                                        std::allocator<_CharT> >(zero, one);
                        }

                        std::basic_string<char, std::char_traits<char>, std::allocator<char> >
                                to_string() const
                        {
                                return to_string<char, std::char_traits<char>,
                                        std::allocator<char> >();
                        }

                        std::basic_string<char, std::char_traits<char>, std::allocator<char> >
                                to_string(char zero, char one = '1') const
                        {
                                return to_string<char, std::char_traits<char>,
                                        std::allocator<char> >(zero, one);
                        }

                        // Helper functions for string operations.
                        template<class _CharT, class _Traits>
                        void
                                M_copy_from_ptr(const _CharT*, size_t, size_t, size_t,
                                        _CharT, _CharT);

                        template<class _CharT, class _Traits, class _Alloc>
                        void
                                M_copy_from_string(const std::basic_string<_CharT,
                                        _Traits, _Alloc>& s, size_t pos, size_t n,
                                        _CharT zero, _CharT one)
                        {
                                M_copy_from_ptr<_CharT, _Traits>(s.data(), s.size(), pos, n,
                                        zero, one);
                        }

                        template<class _CharT, class _Traits, class _Alloc>
                        void
                                M_copy_to_string(std::basic_string<_CharT, _Traits, _Alloc>&,
                                        _CharT, _CharT) const;

                        // NB: Backward compat.
                        template<class _CharT, class _Traits, class _Alloc>
                        void
                                M_copy_from_string(const std::basic_string<_CharT,
                                        _Traits, _Alloc>& s, size_t pos, size_t n)
                        {
                                M_copy_from_string(s, pos, n, _CharT('0'), _CharT('1'));
                        }

                        template<class _CharT, class _Traits, class _Alloc>
                        void
                                M_copy_to_string(std::basic_string<_CharT, _Traits, _Alloc>& s) const
                        {
                                M_copy_to_string(s, _CharT('0'), _CharT('1'));
                        }

                        /// Returns the number of bits which are set.
                        size_t
                                count() const noexcept
                        {
                                return this->M_do_count();
                        }

                        /// Returns the total number of bits.
                        constexpr size_t
                                size() const noexcept
                        {
                                return Nb;
                        }

                        //@{
                        /// These comparisons for equality/inequality are, well, @e bitwise.
                        bool
                                operator==(const bitset<Nb>& rhs) const noexcept
                        {
                                return this->M_is_equal(rhs);
                        }

                        bool
                                operator!=(const bitset<Nb>& rhs) const noexcept
                        {
                                return !this->M_is_equal(rhs);
                        }
                        //@}

                        bool
                                operator<(const bitset<Nb>& rhs) const noexcept
                        {
                                return this->M_is_less_than(rhs);
                        }

                        bool
                                operator<=(const bitset<Nb>& rhs) const noexcept
                        {
                                return !this->M_is_greater_than(rhs);
                        }

                        bool
                                operator>(const bitset<Nb>& rhs) const noexcept
                        {
                                return this->M_is_greater_than(rhs);
                        }

                        bool
                                operator>=(const bitset<Nb>& rhs) const noexcept
                        {
                                return !this->M_is_less_than(rhs);
                        }


                        int
                                getMSB() const noexcept {
                                return this->M_getMSB();
                        }

                        bool
                                increment() noexcept {
                                bool carry = this->M_increment();
                                this->M_do_sanitize();
                                return carry;
                        }


                        bool
                                decrement() noexcept {
                                bool borrow = this->M_decrement();
                                this->M_do_sanitize();
                                return borrow;
                        }


                        template<size_t NbOpnd>
                        bool
                                add(const bitset<NbOpnd>& a,
                                        const bitset<NbOpnd>& b) noexcept {
                                return this->template M_do_add<NbOpnd>(a, b);
                        }


                        /**
                           @brief Incremental add.
                         */
                        template<size_t NbOpnd>
                        bool
                                add(const bitset<NbOpnd>& a) noexcept {
                                return this->template M_do_add<NbOpnd>(a);
                        }


                        /**
                         */
                        template<size_t NbOpnd>
                        bool
                                sub(const bitset<NbOpnd>& a,
                                        const bitset<NbOpnd>& b) noexcept {
                                bool borrow = this->template M_do_sub<NbOpnd>(a, b);
                                Unchecked_set(NbOpnd, borrow);
                                M_do_sanitize();

                                return borrow;
                        }

                        template<size_t NbOpnd>
                        bool
                                sub(const bitset<NbOpnd>& a) noexcept {
                                bool borrow = this->template M_do_sub<NbOpnd>(a);
                                Unchecked_set(NbOpnd, borrow);
                                M_do_sanitize();

                                return borrow;
                        }


                        /**
                         *  @brief Tests the value of a bit.
                         *  @param  position  The index of a bit.
                         *  @return  The value at @a pos.
                         *  @throw  std::out_of_range  If @a pos is bigger the size of the %set.
                         */
                        bool
                                test(size_t position) const
                        {
                                //                this->M_check(position, __N("bitset::test"));
                                this->M_check(position, "bitset::test");
                                return Unchecked_test(position);
                        }

                        // _GLIBCXX_RESOLVE_LIB_DEFECTS
                        // DR 693. std::bitset::all() missing.
                        /**
                         *  @brief Tests whether all the bits are on.
                         *  @return  True if all the bits are set.
                         */
                        bool
                                all() const noexcept
                        {
                                return this->template M_are_all<Nb>();
                        }

                        /**
                         *  @brief Tests whether any of the bits are on.
                         *  @return  True if at least one bit is set.
                         */
                        bool
                                any() const noexcept
                        {
                                return this->M_is_any();
                        }

                        /**
                         *  @brief Tests whether any of the bits are on.
                         *  @return  True if none of the bits are set.
                         */
                        bool
                                none() const noexcept
                        {
                                return !this->M_is_any();
                        }

                        //@{
                        /// Self-explanatory.
                        bitset<Nb>
                                operator<<(size_t position) const noexcept
                        {
                                return bitset<Nb>(*this) <<= position;
                        }

                        bitset<Nb>
                                operator>>(size_t position) const noexcept
                        {
                                return bitset<Nb>(*this) >>= position;
                        }
                        //@}

                        /**
                         *  @brief  Finds the index of the first "on" bit.
                         *  @return  The index of the first bit set, or size() if not found.
                         *  @ingroup SGIextensions
                         *  @sa  _Find_next
                         */
                        size_t
                                _Find_first() const noexcept
                        {
                                return this->M_do_find_first(Nb);
                        }

                        /**
                         *  @brief  Finds the index of the next "on" bit after prev.
                         *  @return  The index of the next bit set, or size() if not found.
                         *  @param  prev  Where to start searching.
                         *  @ingroup SGIextensions
                         *  @sa  _Find_first
                         */
                        size_t
                                _Find_next(size_t prev) const noexcept
                        {
                                return this->M_do_find_next(prev, Nb);
                        }
                };

                // Definitions of non-inline member functions.
                template<size_t Nb>
                template<class _CharT, class _Traits>
                void
                        bitset<Nb>::
                        M_copy_from_ptr(const _CharT* s, size_t len,
                                size_t pos, size_t n, _CharT zero, _CharT one)
                {
                        reset();
                        const size_t nbits = std::min(Nb, std::min(n, size_t(len - pos)));
                        for (size_t i = nbits; i > 0; --i)
                        {
                                const _CharT c = s[pos + nbits - i];
                                if (_Traits::eq(c, zero))
                                        ;
                                else if (_Traits::eq(c, one))
                                        Unchecked_set(i - 1);
                                else
                                        __throw_invalid_argument(__N("bitset::M_copy_from_ptr"));
                        }
                }

                template<size_t Nb>
                template<class _CharT, class _Traits, class _Alloc>
                void
                        bitset<Nb>::
                        M_copy_to_string(std::basic_string<_CharT, _Traits, _Alloc>& s,
                                _CharT zero, _CharT one) const
                {
                        s.assign(Nb, zero);
                        for (size_t i = Nb; i > 0; --i)
                                if (Unchecked_test(i - 1))
                                        _Traits::assign(s[Nb - i], one);
                }

                // 23.3.5.3 bitset operations:
                //@{
                /**
                 *  @brief  Global bitwise operations on bitsets.
                 *  @param  x  A bitset.
                 *  @param  y  A bitset of the same size as @a x.
                 *  @return  A new bitset.
                 *
                 *  These should be self-explanatory.
                */
                template<size_t Nb>
                inline bitset<Nb>
                        operator&(const bitset<Nb>& x, const bitset<Nb>& y) noexcept
                {
                        bitset<Nb> result(x);
                        result &= y;
                        return result;
                }

                template<size_t Nb>
                inline bitset<Nb>
                        operator|(const bitset<Nb>& x, const bitset<Nb>& y) noexcept
                {
                        bitset<Nb> result(x);
                        result |= y;
                        return result;
                }

                template <size_t Nb>
                inline bitset<Nb>
                        operator^(const bitset<Nb>& x, const bitset<Nb>& y) noexcept
                {
                        bitset<Nb> result(x);
                        result ^= y;
                        return result;
                }
                //@}

                //@{
                /**
                 *  @brief Global I/O operators for bitsets.
                 *
                 *  Direct I/O between streams and bitsets is supported.  Output is
                 *  straightforward.  Input will skip whitespace, only accept @a 0 and @a 1
                 *  characters, and will only extract as many digits as the %bitset will
                 *  hold.
                */
                template<class _CharT, class _Traits, size_t Nb>
                std::basic_istream<_CharT, _Traits>&
                        operator>>(std::basic_istream<_CharT, _Traits>& __is, bitset<Nb>& x)
                {
                        typedef typename _Traits::char_type          char_type;
                        typedef std::basic_istream<_CharT, _Traits>  __istream_type;
                        typedef typename __istream_type::ios_base    __ios_base;

                        std::basic_string<_CharT, _Traits> tmp;
                        tmp.reserve(Nb);

                        // _GLIBCXX_RESOLVE_LIB_DEFECTS
                        // 303. Bitset input operator underspecified
                        const char_type zero = __is.widen('0');
                        const char_type one = __is.widen('1');

                        typename __ios_base::iostate state = __ios_base::goodbit;
                        typename __istream_type::sentry sentry(__is);
                        if (sentry)
                        {
                                __try
                                {
                                        for (size_t i = Nb; i > 0; --i)
                                        {
                                                static typename _Traits::int_type eof = _Traits::eof();

                                                typename _Traits::int_type c1 = __is.rdbuf()->sbumpc();
                                                if (_Traits::eq_int_type(c1, eof))
                                                {
                                                        state |= __ios_base::eofbit;
                                                        break;
                                                }
                                                else
                                                {
                                                        const char_type c2 = _Traits::to_char_type(c1);
                                                        if (_Traits::eq(c2, zero))
                                                                tmp.push_back(zero);
                                                        else if (_Traits::eq(c2, one))
                                                                tmp.push_back(one);
                                                        else if (_Traits::
                                                                eq_int_type(__is.rdbuf()->sputbackc(c2),
                                                                        eof))
                                                        {
                                                                state |= __ios_base::failbit;
                                                                break;
                                                        }
                                                }
                                        }
                                }
                                __catch(__cxxabiv1::__forced_unwind&)
                                {
                                        __is.M_setstate(__ios_base::badbit);
                                        __throw_exception_again;
                                }
                                __catch(...)
                                {
                                        __is.M_setstate(__ios_base::badbit);
                                }
                        }

                        if (tmp.empty() && Nb)
                                state |= __ios_base::failbit;
                        else
                                x.M_copy_from_string(tmp, static_cast<size_t>(0), Nb,
                                        zero, one);
                        if (state)
                                __is.setstate(state);
                        return __is;
                }

                template <class _CharT, class _Traits, size_t Nb>
                std::basic_ostream<_CharT, _Traits>&
                        operator<<(std::basic_ostream<_CharT, _Traits>& os,
                                const bitset<Nb>& x)
                {
                        std::basic_string<_CharT, _Traits> tmp;

                        // _GLIBCXX_RESOLVE_LIB_DEFECTS
                        // 396. what are characters zero and one.
                        const ctype<_CharT>& ct = use_facet<ctype<_CharT> >(os.getloc());
                        x.M_copy_to_string(tmp, ct.widen('0'), ct.widen('1'));
                        return os << tmp;
                }
                //@}

#undef UBB_WORDS
#undef UBB_BITS_PER_WORD
#undef UBB_BITS_PER_ULL

} // namespace bitset

//#if __cplusplus >= 201103L

#ifdef VERSION_SPECIALIZATION
  //  _GLIBCXX_BEGIN_NAMESPACE_VERSION
namespace bitset2 {
        // DR 1182.
        /// std::hash specialization for bitset.
        template<size_t Nb>
        struct hash<universal_bitblock::bitset<Nb>>
                : public __hash_base<size_t, universal_bitblock::bitset<Nb>>
        {
                size_t
                        operator()(const universal_bitblock::bitset<Nb>& b) const noexcept
                {
                        const size_t clength = (Nb + __CHAR_BIT__ - 1) / __CHAR_BIT__;
                        return std::_Hash_impl::hash(b.M_getdata(), clength);
                }
        };

        template<>
        struct hash<universal_bitblock::bitset<0>>
                : public __hash_base<size_t, universal_bitblock::bitset<0>>
        {
                size_t
                        operator()(const universal_bitblock::bitset<0>&) const noexcept
                {
                        return 0;
                }
        };
}
#endif // VERSION_SPECIALIZATION

//#endif // C++11

#endif /* UBB_H */<|MERGE_RESOLUTION|>--- conflicted
+++ resolved
@@ -161,8 +161,6 @@
                 constexpr BaseBitset() noexcept
                         : M_w() { }
 
-<<<<<<< HEAD
-
                 constexpr BaseBitset(unsigned long long val) noexcept
                 {
                         for (size_t i = 0; i < Nw; ++i) {
@@ -170,18 +168,7 @@
                                 val >>= 8 * sizeof(WordT);
                         }
                 }
-=======
-#if __cplusplus >= 201402L
-    constexpr
-#endif
-		BaseBitset(unsigned long long val) noexcept
-		{
-			for (size_t i = 0; i < Nw; ++i) {
-				M_w[i] = WordT(val);
-				val >>= 8 * sizeof(WordT);
-			}
-		}
->>>>>>> 9b56b3c1
+
 
                 /**
                    @brief Finds leading bit of value passed.
